import logging
import os
import warnings
import re
from typing import Any, Dict, List, Optional, Union, Literal, Callable
from pydantic import BaseModel
import time
import json
from ..main import (
    display_error,
    display_tool_call,
    display_instruction,
    display_interaction,
    display_generating,
    display_self_reflection,
    ReflectionOutput,
    execute_sync_callback,
)
from rich.console import Console
from rich.live import Live

# Disable litellm telemetry before any imports
os.environ["LITELLM_TELEMETRY"] = "False"

# TODO: Include in-build tool calling in LLM class
# TODO: Restructure so that duplicate calls are not made (Sync with agent.py)
class LLMContextLengthExceededException(Exception):
    """Raised when LLM context length is exceeded"""
    def __init__(self, message: str):
        self.message = message
        super().__init__(self.message)

    def _is_context_limit_error(self, error_message: str) -> bool:
        """Check if error is related to context length"""
        context_limit_phrases = [
            "maximum context length",
            "context window is too long",
            "context length exceeded",
            "context_length_exceeded"
        ]
        return any(phrase in error_message.lower() for phrase in context_limit_phrases)

class LLM:
    """
    Easy to use wrapper for language models. Supports multiple providers like OpenAI, 
    Anthropic, and others through LiteLLM.
    """
    
    # Default window sizes for different models (75% of actual to be safe)
    MODEL_WINDOWS = {
        # OpenAI
        "gpt-4": 6144,                    # 8,192 actual
        "gpt-4o": 96000,                  # 128,000 actual
        "gpt-4o-mini": 96000,            # 128,000 actual
        "gpt-4-turbo": 96000,            # 128,000 actual
        "o1-preview": 96000,             # 128,000 actual
        "o1-mini": 96000,                # 128,000 actual
        
        # Anthropic
        "claude-3-5-sonnet": 12288,       # 16,384 actual
        "claude-3-sonnet": 12288,         # 16,384 actual
        "claude-3-opus": 96000,           # 128,000 actual
        "claude-3-haiku": 96000,          # 128,000 actual
        
        # Gemini
        "gemini-2.0-flash": 786432,       # 1,048,576 actual
        "gemini-1.5-pro": 1572864,        # 2,097,152 actual
        "gemini-1.5-flash": 786432,       # 1,048,576 actual
        "gemini-1.5-flash-8b": 786432,    # 1,048,576 actual
        
        # Deepseek
        "deepseek-chat": 96000,           # 128,000 actual
        
        # Groq
        "gemma2-9b-it": 6144,            # 8,192 actual
        "gemma-7b-it": 6144,             # 8,192 actual
        "llama3-70b-8192": 6144,         # 8,192 actual
        "llama3-8b-8192": 6144,          # 8,192 actual
        "mixtral-8x7b-32768": 24576,     # 32,768 actual
        "llama-3.3-70b-versatile": 96000, # 128,000 actual
        "llama-3.3-70b-instruct": 96000,  # 128,000 actual
        
        # Other llama models
        "llama-3.1-70b-versatile": 98304, # 131,072 actual
        "llama-3.1-8b-instant": 98304,    # 131,072 actual
        "llama-3.2-1b-preview": 6144,     # 8,192 actual
        "llama-3.2-3b-preview": 6144,     # 8,192 actual
        "llama-3.2-11b-text-preview": 6144,  # 8,192 actual
        "llama-3.2-90b-text-preview": 6144   # 8,192 actual
    }

    # Ollama-specific prompt constants
    OLLAMA_TOOL_USAGE_PROMPT = "Please analyze the request and use the available tools to help answer the question. Start by identifying what information you need."
    OLLAMA_FINAL_ANSWER_PROMPT = "Based on the tool results above, please provide the final answer to the original question."

    def _log_llm_config(self, method_name: str, **config):
        """Centralized debug logging for LLM configuration and parameters.
        
        Args:
            method_name: The name of the method calling this logger (e.g., '__init__', 'get_response')
            **config: Configuration parameters to log
        """
        # Check for debug logging - either global debug level OR explicit verbose mode
        verbose = config.get('verbose', self.verbose if hasattr(self, 'verbose') else False)
        should_log = logging.getLogger().getEffectiveLevel() == logging.DEBUG or (not isinstance(verbose, bool) and verbose >= 10)
        
        if should_log:
            # Mask sensitive information
            safe_config = config.copy()
            if 'api_key' in safe_config:
                safe_config['api_key'] = "***" if safe_config['api_key'] is not None else None
            if 'extra_settings' in safe_config and isinstance(safe_config['extra_settings'], dict):
                safe_config['extra_settings'] = {k: v for k, v in safe_config['extra_settings'].items() if k not in ["api_key"]}
            
            # Handle special formatting for certain fields
            if 'prompt' in safe_config:
                prompt = safe_config['prompt']
                # Convert to string first for consistent logging behavior
                prompt_str = str(prompt) if not isinstance(prompt, str) else prompt
                if len(prompt_str) > 100:
                    safe_config['prompt'] = prompt_str[:100] + "..."
                else:
                    safe_config['prompt'] = prompt_str
            if 'system_prompt' in safe_config:
                sp = safe_config['system_prompt']
                if sp and isinstance(sp, str) and len(sp) > 100:
                    safe_config['system_prompt'] = sp[:100] + "..."
            if 'chat_history' in safe_config:
                ch = safe_config['chat_history']
                safe_config['chat_history'] = f"[{len(ch)} messages]" if ch else None
            if 'tools' in safe_config:
                tools = safe_config['tools']
                # Check if tools is iterable before processing
                if tools and hasattr(tools, '__iter__') and not isinstance(tools, str):
                    safe_config['tools'] = [t.__name__ if hasattr(t, "__name__") else str(t) for t in tools]
                else:
                    safe_config['tools'] = None
            if 'output_json' in safe_config:
                oj = safe_config['output_json']
                safe_config['output_json'] = str(oj.__class__.__name__) if oj else None
            if 'output_pydantic' in safe_config:
                op = safe_config['output_pydantic']
                safe_config['output_pydantic'] = str(op.__class__.__name__) if op else None
            
            # Log based on method name - check more specific conditions first
            if method_name == '__init__':
                logging.debug(f"LLM instance initialized with: {json.dumps(safe_config, indent=2, default=str)}")
            elif "parameters" in method_name:
                logging.debug(f"{method_name}: {json.dumps(safe_config, indent=2, default=str)}")
            elif "_async" in method_name:
                logging.debug(f"LLM async instance configuration: {json.dumps(safe_config, indent=2, default=str)}")
            else:
                logging.debug(f"{method_name} configuration: {json.dumps(safe_config, indent=2, default=str)}")

    def __init__(
        self,
        model: str,
        timeout: Optional[int] = None,
        temperature: Optional[float] = None,
        top_p: Optional[float] = None,
        n: Optional[int] = None,
        max_tokens: Optional[int] = None,
        presence_penalty: Optional[float] = None,
        frequency_penalty: Optional[float] = None,
        logit_bias: Optional[Dict[int, float]] = None,
        response_format: Optional[Dict[str, Any]] = None,
        seed: Optional[int] = None,
        logprobs: Optional[bool] = None,
        top_logprobs: Optional[int] = None,
        api_version: Optional[str] = None,
        stop_phrases: Optional[Union[str, List[str]]] = None,
        api_key: Optional[str] = None,
        base_url: Optional[str] = None,
        events: List[Any] = [],
        **extra_settings
    ):
        try:
            import litellm
            # Disable telemetry
            litellm.telemetry = False
            
            # Set litellm options globally
            litellm.set_verbose = False
            litellm.success_callback = []
            litellm._async_success_callback = []
            litellm.callbacks = []
            
            verbose = extra_settings.get('verbose', True)
            
            # Only suppress logs if not in debug mode
            if not isinstance(verbose, bool) and verbose >= 10:
                # Enable detailed debug logging
                logging.getLogger("asyncio").setLevel(logging.DEBUG)
                logging.getLogger("selector_events").setLevel(logging.DEBUG)
                logging.getLogger("litellm.utils").setLevel(logging.DEBUG)
                logging.getLogger("litellm.main").setLevel(logging.DEBUG)
                litellm.suppress_debug_messages = False
                litellm.set_verbose = True
            else:
                # Suppress debug logging for normal operation
                logging.getLogger("asyncio").setLevel(logging.WARNING)
                logging.getLogger("selector_events").setLevel(logging.WARNING)
                logging.getLogger("litellm.utils").setLevel(logging.WARNING)
                logging.getLogger("litellm.main").setLevel(logging.WARNING)
                litellm.suppress_debug_messages = True
                litellm._logging._disable_debugging()
                warnings.filterwarnings("ignore", category=RuntimeWarning)
            
        except ImportError:
            raise ImportError(
                "LiteLLM is required but not installed. "
                "Please install with: pip install 'praisonaiagents[llm]'"
            )

        self.model = model
        self.timeout = timeout
        self.temperature = temperature
        self.top_p = top_p
        self.n = n
        self.max_tokens = max_tokens
        self.presence_penalty = presence_penalty
        self.frequency_penalty = frequency_penalty
        self.logit_bias = logit_bias
        self.response_format = response_format
        self.seed = seed
        self.logprobs = logprobs
        self.top_logprobs = top_logprobs
        self.api_version = api_version
        self.stop_phrases = stop_phrases
        self.api_key = api_key
        self.base_url = base_url
        self.events = events
        self.extra_settings = extra_settings
        self.console = Console()
        self.chat_history = []
        self.verbose = verbose
        self.markdown = extra_settings.get('markdown', True)
        self.self_reflect = extra_settings.get('self_reflect', False)
        self.max_reflect = extra_settings.get('max_reflect', 3)
        self.min_reflect = extra_settings.get('min_reflect', 1)
        self.reasoning_steps = extra_settings.get('reasoning_steps', False)
        
        # Enable error dropping for cleaner output
        litellm.drop_params = True
        # Enable parameter modification for providers like Anthropic
        litellm.modify_params = True
        self._setup_event_tracking(events)
        
        # Log all initialization parameters when in debug mode or verbose >= 10
        self._log_llm_config(
            '__init__',
            model=self.model,
            timeout=self.timeout,
            temperature=self.temperature,
            top_p=self.top_p,
            n=self.n,
            max_tokens=self.max_tokens,
            presence_penalty=self.presence_penalty,
            frequency_penalty=self.frequency_penalty,
            logit_bias=self.logit_bias,
            response_format=self.response_format,
            seed=self.seed,
            logprobs=self.logprobs,
            top_logprobs=self.top_logprobs,
            api_version=self.api_version,
            stop_phrases=self.stop_phrases,
            api_key=self.api_key,
            base_url=self.base_url,
            verbose=self.verbose,
            markdown=self.markdown,
            self_reflect=self.self_reflect,
            max_reflect=self.max_reflect,
            min_reflect=self.min_reflect,
            reasoning_steps=self.reasoning_steps,
            extra_settings=self.extra_settings
        )

    def _is_ollama_provider(self) -> bool:
        """Detect if this is an Ollama provider regardless of naming convention"""
        if not self.model:
            return False
        
        # Direct ollama/ prefix
        if self.model.startswith("ollama/"):
            return True
        
        # Check base_url if provided
        if self.base_url and "ollama" in self.base_url.lower():
            return True
            
        # Check environment variables for Ollama base URL
        base_url = os.getenv("OPENAI_BASE_URL", "")
        api_base = os.getenv("OPENAI_API_BASE", "")
        
        # Common Ollama endpoints (including custom ports)
        if any(url and ("ollama" in url.lower() or ":11434" in url) 
               for url in [base_url, api_base, self.base_url or ""]):
            return True
        
        return False

    def _format_ollama_tool_result_message(self, function_name: str, tool_result: Any) -> Dict[str, str]:
        """
        Format tool result message for Ollama provider.
        Simplified approach without hardcoded regex extraction.
        """
        tool_result_str = str(tool_result)
        return {
            "role": "user",
            "content": f"The {function_name} function returned: {tool_result_str}"
        }

    def _process_stream_delta(self, delta, response_text: str, tool_calls: List[Dict], formatted_tools: Optional[List] = None) -> tuple:
        """
        Process a streaming delta chunk to extract content and tool calls.
        
        Args:
            delta: The delta object from a streaming chunk
            response_text: The accumulated response text so far
            tool_calls: The accumulated tool calls list so far
            formatted_tools: Optional list of formatted tools for tool call support check
            
        Returns:
            tuple: (updated_response_text, updated_tool_calls)
        """
        # Process content
        if delta.content:
            response_text += delta.content
        
        # Capture tool calls from streaming chunks if provider supports it
        if formatted_tools and self._supports_streaming_tools() and hasattr(delta, 'tool_calls') and delta.tool_calls:
            for tc in delta.tool_calls:
                if tc.index >= len(tool_calls):
                    tool_calls.append({
                        "id": tc.id,
                        "type": "function",
                        "function": {"name": "", "arguments": ""}
                    })
                if tc.function.name:
                    tool_calls[tc.index]["function"]["name"] = tc.function.name
                if tc.function.arguments:
                    tool_calls[tc.index]["function"]["arguments"] += tc.function.arguments
        
        return response_text, tool_calls

    def _parse_tool_call_arguments(self, tool_call: Dict, is_ollama: bool = False) -> tuple:
        """
        Safely parse tool call arguments with proper error handling
        
        Returns:
            tuple: (function_name, arguments, tool_call_id)
        """
        try:
            if is_ollama:
                # Special handling for Ollama provider which may have different structure
                if "function" in tool_call and isinstance(tool_call["function"], dict):
                    function_name = tool_call["function"]["name"]
                    arguments = json.loads(tool_call["function"]["arguments"])
                else:
                    # Try alternative format that Ollama might return
                    function_name = tool_call.get("name", "unknown_function")
                    arguments_str = tool_call.get("arguments", "{}")
                    arguments = json.loads(arguments_str) if arguments_str else {}
                tool_call_id = tool_call.get("id", f"tool_{id(tool_call)}")
            else:
                # Standard format for other providers with error handling
                function_name = tool_call["function"]["name"]
                arguments_str = tool_call["function"]["arguments"]
                arguments = json.loads(arguments_str) if arguments_str else {}
                tool_call_id = tool_call["id"]
                
        except (KeyError, json.JSONDecodeError, TypeError) as e:
            logging.error(f"Error parsing tool call arguments: {e}")
            function_name = tool_call.get("name", "unknown_function")
            arguments = {}
            tool_call_id = tool_call.get("id", f"tool_{id(tool_call)}")
            
        return function_name, arguments, tool_call_id

    def _needs_system_message_skip(self) -> bool:
        """Check if this model requires skipping system messages"""
        if not self.model:
            return False
        
        # Only skip for specific legacy o1 models that don't support system messages
        legacy_o1_models = [
            "o1-preview",           # 2024-09-12 version
            "o1-mini",              # 2024-09-12 version  
            "o1-mini-2024-09-12"    # Explicit dated version
        ]
        
        return self.model in legacy_o1_models
    
    def _supports_streaming_tools(self) -> bool:
        """
        Check if the current provider supports streaming with tools.
        
        Most providers that support tool calling also support streaming with tools,
        but some providers (like Ollama and certain local models) require non-streaming
        calls when tools are involved.
        
        Returns:
            bool: True if provider supports streaming with tools, False otherwise
        """
        if not self.model:
            return False
        
        # Ollama doesn't reliably support streaming with tools
        if self._is_ollama_provider():
            return False
        
        # Import the capability check function
        from .model_capabilities import supports_streaming_with_tools
        
        # Check if this model supports streaming with tools
        if supports_streaming_with_tools(self.model):
            return True
        
        # Anthropic Claude models support streaming with tools
        if self.model.startswith("claude-"):
            return True
        
        # Google Gemini models support streaming with tools
        if any(self.model.startswith(prefix) for prefix in ["gemini-", "gemini/"]):
            return True
        
        # For other providers, default to False to be safe
        # This ensures we make a single non-streaming call rather than risk
        # missing tool calls or making duplicate calls
        return False
    
    def _build_messages(self, prompt, system_prompt=None, chat_history=None, output_json=None, output_pydantic=None, tools=None):
        """Build messages list for LLM completion. Works for both sync and async.
        
        Args:
            prompt: The user prompt (str or list)
            system_prompt: Optional system prompt
            chat_history: Optional list of previous messages
            output_json: Optional Pydantic model for JSON output
            output_pydantic: Optional Pydantic model for JSON output (alias)
            tools: Optional list of tools available
            
        Returns:
            tuple: (messages list, original prompt)
        """
        messages = []
        
        # Check if this is a Gemini model that supports native structured outputs
        is_gemini_with_structured_output = False
        if output_json or output_pydantic:
            from .model_capabilities import supports_structured_outputs
            is_gemini_with_structured_output = (
                self._is_gemini_model() and
                supports_structured_outputs(self.model)
            )
        
        # Handle system prompt
        if system_prompt:
            # Only append JSON schema for non-Gemini models or Gemini models without structured output support
            if (output_json or output_pydantic) and not is_gemini_with_structured_output:
                schema_model = output_json or output_pydantic
                if schema_model and hasattr(schema_model, 'model_json_schema'):
                    system_prompt += f"\nReturn ONLY a JSON object that matches this Pydantic model: {json.dumps(schema_model.model_json_schema())}"
            
            # Skip system messages for legacy o1 models as they don't support them
            if not self._needs_system_message_skip():
                messages.append({"role": "system", "content": system_prompt})
        
        # Add chat history if provided
        if chat_history:
            messages.extend(chat_history)
        
        # Handle prompt modifications for JSON output
        original_prompt = prompt
        if (output_json or output_pydantic) and not is_gemini_with_structured_output:
            # Only modify prompt for non-Gemini models
            if isinstance(prompt, str):
                prompt = prompt + "\nReturn ONLY a valid JSON object. No other text or explanation."
            elif isinstance(prompt, list):
                # Create a copy to avoid modifying the original
                prompt = prompt.copy()
                for item in prompt:
                    if item.get("type") == "text":
                        item["text"] = item["text"] + "\nReturn ONLY a valid JSON object. No other text or explanation."
                        break
        
        # Add prompt to messages
        if isinstance(prompt, list):
            messages.append({"role": "user", "content": prompt})
        else:
            messages.append({"role": "user", "content": prompt})
        
        return messages, original_prompt

    def _fix_array_schemas(self, schema: Dict) -> Dict:
        """
        Recursively fix array schemas by adding missing 'items' attribute.
        
        This ensures compatibility with OpenAI's function calling format which
        requires array types to specify the type of items they contain.
        
        Args:
            schema: The schema dictionary to fix
            
        Returns:
            dict: The fixed schema
        """
        if not isinstance(schema, dict):
            return schema
            
        # Create a copy to avoid modifying the original
        fixed_schema = schema.copy()
        
        # Fix array types at the current level
        if fixed_schema.get("type") == "array" and "items" not in fixed_schema:
            # Add a default items schema for arrays without it
            fixed_schema["items"] = {"type": "string"}
            
        # Recursively fix nested schemas in properties
        if "properties" in fixed_schema and isinstance(fixed_schema["properties"], dict):
            fixed_properties = {}
            for prop_name, prop_schema in fixed_schema["properties"].items():
                if isinstance(prop_schema, dict):
                    fixed_properties[prop_name] = self._fix_array_schemas(prop_schema)
                else:
                    fixed_properties[prop_name] = prop_schema
            fixed_schema["properties"] = fixed_properties
            
        # Fix items schema if it exists
        if "items" in fixed_schema and isinstance(fixed_schema["items"], dict):
            fixed_schema["items"] = self._fix_array_schemas(fixed_schema["items"])
            
        return fixed_schema

    def _format_tools_for_litellm(self, tools: Optional[List[Any]]) -> Optional[List[Dict]]:
        """Format tools for LiteLLM - handles all tool formats.
        
        Supports:
        - Pre-formatted OpenAI tools (dicts with type='function')
        - Lists of pre-formatted tools
        - Callable functions
        - String function names
        
        Args:
            tools: List of tools in various formats
            
        Returns:
            List of formatted tools or None
        """
        if not tools:
            return None
            
        formatted_tools = []
        for tool in tools:
            # Check if the tool is already in OpenAI format (e.g. from MCP.to_openai_tool())
            if isinstance(tool, dict) and 'type' in tool and tool['type'] == 'function':
                # Validate nested dictionary structure before accessing
                if 'function' in tool and isinstance(tool['function'], dict) and 'name' in tool['function']:
                    logging.debug(f"Using pre-formatted OpenAI tool: {tool['function']['name']}")
                    # Fix array schemas in the tool parameters
                    fixed_tool = tool.copy()
                    if 'parameters' in fixed_tool['function']:
                        fixed_tool['function']['parameters'] = self._fix_array_schemas(fixed_tool['function']['parameters'])
                    formatted_tools.append(fixed_tool)
                else:
                    logging.debug(f"Skipping malformed OpenAI tool: missing function or name")
            # Handle lists of tools (e.g. from MCP.to_openai_tool())
            elif isinstance(tool, list):
                for subtool in tool:
                    if isinstance(subtool, dict) and 'type' in subtool and subtool['type'] == 'function':
                        # Validate nested dictionary structure before accessing
                        if 'function' in subtool and isinstance(subtool['function'], dict) and 'name' in subtool['function']:
                            logging.debug(f"Using pre-formatted OpenAI tool from list: {subtool['function']['name']}")
                            # Fix array schemas in the tool parameters
                            fixed_tool = subtool.copy()
                            if 'parameters' in fixed_tool['function']:
                                fixed_tool['function']['parameters'] = self._fix_array_schemas(fixed_tool['function']['parameters'])
                            formatted_tools.append(fixed_tool)
                        else:
                            logging.debug(f"Skipping malformed OpenAI tool in list: missing function or name")
            elif callable(tool):
                tool_def = self._generate_tool_definition(tool)
                if tool_def:
                    formatted_tools.append(tool_def)
            elif isinstance(tool, str):
                tool_def = self._generate_tool_definition(tool)
                if tool_def:
                    formatted_tools.append(tool_def)
            else:
                logging.debug(f"Skipping tool of unsupported type: {type(tool)}")
                
        # Validate JSON serialization before returning
        if formatted_tools:
            try:
                import json
                json.dumps(formatted_tools)  # Validate serialization
            except (TypeError, ValueError) as e:
                logging.error(f"Tools are not JSON serializable: {e}")
                return None
                
        return formatted_tools if formatted_tools else None

    def get_response(
        self,
        prompt: Union[str, List[Dict]],
        system_prompt: Optional[str] = None,
        chat_history: Optional[List[Dict]] = None,
        temperature: float = 0.2,
        tools: Optional[List[Any]] = None,
        output_json: Optional[BaseModel] = None,
        output_pydantic: Optional[BaseModel] = None,
        verbose: bool = True,
        markdown: bool = True,
        self_reflect: bool = False,
        max_reflect: int = 3,
        min_reflect: int = 1,
        console: Optional[Console] = None,
        agent_name: Optional[str] = None,
        agent_role: Optional[str] = None,
        agent_tools: Optional[List[str]] = None,
        execute_tool_fn: Optional[Callable] = None,
        stream: bool = True,
        **kwargs
    ) -> str:
        """Enhanced get_response with all OpenAI-like features"""
        logging.info(f"Getting response from {self.model}")
        # Log all self values when in debug mode
        self._log_llm_config(
            'LLM instance',
            model=self.model,
            timeout=self.timeout,
            temperature=self.temperature,
            top_p=self.top_p,
            n=self.n,
            max_tokens=self.max_tokens,
            presence_penalty=self.presence_penalty,
            frequency_penalty=self.frequency_penalty,
            logit_bias=self.logit_bias,
            response_format=self.response_format,
            seed=self.seed,
            logprobs=self.logprobs,
            top_logprobs=self.top_logprobs,
            api_version=self.api_version,
            stop_phrases=self.stop_phrases,
            api_key=self.api_key,
            base_url=self.base_url,
            verbose=self.verbose,
            markdown=self.markdown,
            self_reflect=self.self_reflect,
            max_reflect=self.max_reflect,
            min_reflect=self.min_reflect,
            reasoning_steps=self.reasoning_steps
        )
        
        # Log the parameter values passed to get_response
        self._log_llm_config(
            'get_response parameters',
            prompt=prompt,
            system_prompt=system_prompt,
            chat_history=chat_history,
            temperature=temperature,
            tools=tools,
            output_json=output_json,
            output_pydantic=output_pydantic,
            verbose=verbose,
            markdown=markdown,
            self_reflect=self_reflect,
            max_reflect=max_reflect,
            min_reflect=min_reflect,
            agent_name=agent_name,
            agent_role=agent_role,
            agent_tools=agent_tools,
            kwargs=str(kwargs)
        )
        try:
            import litellm
            # This below **kwargs** is passed to .completion() directly. so reasoning_steps has to be popped. OR find alternate best way of handling this.
            reasoning_steps = kwargs.pop('reasoning_steps', self.reasoning_steps) 
            # Disable litellm debug messages
            litellm.set_verbose = False
            
            # Format tools if provided
            formatted_tools = self._format_tools_for_litellm(tools)
            
            # Build messages list using shared helper
            messages, original_prompt = self._build_messages(
                prompt=prompt,
                system_prompt=system_prompt,
                chat_history=chat_history,
                output_json=output_json,
                output_pydantic=output_pydantic
            )

            start_time = time.time()
            reflection_count = 0
<<<<<<< HEAD
            callback_executed = False  # Track if callback has been executed for this interaction
=======
            interaction_displayed = False  # Track if interaction has been displayed
>>>>>>> 83bdc5d3

            # Display initial instruction once
            if verbose:
                display_text = prompt
                if isinstance(prompt, list):
                    display_text = next((item["text"] for item in prompt if item["type"] == "text"), "")
                
                if display_text and str(display_text).strip():
                    display_instruction(
                        f"Agent {agent_name} is processing prompt: {display_text}",
                        console=console,
                        agent_name=agent_name,
                        agent_role=agent_role,
                        agent_tools=agent_tools
                    )

            # Sequential tool calling loop - similar to agent.py
            max_iterations = 10  # Prevent infinite loops
            iteration_count = 0
            final_response_text = ""
            stored_reasoning_content = None  # Store reasoning content from tool execution

            while iteration_count < max_iterations:
                try:
                    # Get response from LiteLLM
                    current_time = time.time()

                    # If reasoning_steps is True, do a single non-streaming call
                    if reasoning_steps:
                        resp = litellm.completion(
                            **self._build_completion_params(
                                messages=messages,
                                temperature=temperature,
                                stream=False,  # force non-streaming
                                tools=formatted_tools,
                                output_json=output_json,
                                output_pydantic=output_pydantic,
                                **{k:v for k,v in kwargs.items() if k != 'reasoning_steps'}
                            )
                        )
                        reasoning_content = resp["choices"][0]["message"].get("provider_specific_fields", {}).get("reasoning_content")
                        response_text = resp["choices"][0]["message"]["content"]
                        final_response = resp
                        
                        # Always execute callbacks regardless of verbose setting
                        generation_time_val = time.time() - current_time
                        interaction_displayed = False
                        
                        response_content = f"Reasoning:\n{reasoning_content}\n\nAnswer:\n{response_text}" if reasoning_content else response_text
                        execute_sync_callback(
                            'interaction',
                            message=original_prompt,
                            response=response_content,
                            markdown=markdown,
                            generation_time=generation_time_val
                        )
                        
                        # Optionally display reasoning if present
                        if verbose and reasoning_content and not interaction_displayed:
                            display_interaction(
                                original_prompt,
                                f"Reasoning:\n{reasoning_content}\n\nAnswer:\n{response_text}",
                                markdown=markdown,
                                generation_time=generation_time_val,
                                console=console
                            )
                            interaction_displayed = True
                        elif verbose and not interaction_displayed:
                            display_interaction(
                                original_prompt,
                                response_text,
                                markdown=markdown,
                                generation_time=generation_time_val,
                                console=console
                            )
                            interaction_displayed = True
                    
                    # Otherwise do the existing streaming approach
                    else:
                        # Determine if we should use streaming based on tool support
                        use_streaming = stream
                        if formatted_tools and not self._supports_streaming_tools():
                            # Provider doesn't support streaming with tools, use non-streaming
                            use_streaming = False
                        
                        if use_streaming:
                            # Streaming approach (with or without tools)
                            tool_calls = []
                            response_text = ""
                            
                            if verbose:
                                with Live(display_generating("", current_time), console=console, refresh_per_second=4) as live:
                                    for chunk in litellm.completion(
                                        **self._build_completion_params(
                                            messages=messages,
                                            tools=formatted_tools,
                                            temperature=temperature,
                                            stream=True,
                                            output_json=output_json,
                                            output_pydantic=output_pydantic,
                                            **kwargs
                                        )
                                    ):
                                        if chunk and chunk.choices and chunk.choices[0].delta:
                                            delta = chunk.choices[0].delta
                                            response_text, tool_calls = self._process_stream_delta(
                                                delta, response_text, tool_calls, formatted_tools
                                            )
                                            if delta.content:
                                                live.update(display_generating(response_text, current_time))

                            else:
                                # Non-verbose streaming
                                for chunk in litellm.completion(
                                    **self._build_completion_params(
                                        messages=messages,
                                        tools=formatted_tools,
                                        temperature=temperature,
                                        stream=True,
                                        output_json=output_json,
                                        output_pydantic=output_pydantic,
                                        **kwargs
                                    )
                                ):
                                    if chunk and chunk.choices and chunk.choices[0].delta:
                                        delta = chunk.choices[0].delta
                                        if delta.content:
                                            response_text += delta.content
                                        
                                        # Capture tool calls from streaming chunks if provider supports it
                                        if formatted_tools and self._supports_streaming_tools():
                                            tool_calls = self._process_tool_calls_from_stream(delta, tool_calls)
                            
                            response_text = response_text.strip() if response_text else ""
<<<<<<< HEAD
                            
                            # Always execute callbacks after streaming completes
                            execute_sync_callback(
                                'interaction',
                                message=original_prompt,
                                response=response_text,
                                markdown=markdown,
                                generation_time=time.time() - current_time
                            )
=======
>>>>>>> 83bdc5d3
                            
                            # Create a mock final_response with the captured data
                            final_response = {
                                "choices": [{
                                    "message": {
                                        "content": response_text,
                                        "tool_calls": tool_calls if tool_calls else None
                                    }
                                }]
                            }
                        else:
                            # Non-streaming approach (when tools require it or streaming is disabled)
                            final_response = litellm.completion(
                                **self._build_completion_params(
                                    messages=messages,
                                    tools=formatted_tools,
                                    temperature=temperature,
                                    stream=False,
                                    output_json=output_json,
                                    output_pydantic=output_pydantic,
                                    **kwargs
                                )
                            )
                            response_text = final_response["choices"][0]["message"]["content"]
                            
<<<<<<< HEAD
                            # Always execute callbacks regardless of verbose setting
                            execute_sync_callback(
                                'interaction',
                                message=original_prompt,
                                response=response_text,
                                markdown=markdown,
                                generation_time=time.time() - current_time
                            )
                            
=======
>>>>>>> 83bdc5d3
                            if verbose and not interaction_displayed:
                                # Display the complete response at once
                                display_interaction(
                                    original_prompt,
                                    response_text,
                                    markdown=markdown,
                                    generation_time=time.time() - current_time,
                                    console=console
                                )
                                interaction_displayed = True
                    
                    tool_calls = final_response["choices"][0]["message"].get("tool_calls")
                    
                    # For Ollama, if response is empty but we have tools, prompt for tool usage
                    if self._is_ollama_provider() and (not response_text or response_text.strip() == "") and formatted_tools and iteration_count == 0:
                        messages.append({
                            "role": "user",
                            "content": self.OLLAMA_TOOL_USAGE_PROMPT
                        })
                        iteration_count += 1
                        continue
                    
                    # Handle tool calls - Sequential tool calling logic
                    if tool_calls and execute_tool_fn:
                        # Convert tool_calls to a serializable format for all providers
                        serializable_tool_calls = self._serialize_tool_calls(tool_calls)
                        # Check if this is Ollama provider
                        if self._is_ollama_provider():
                            # For Ollama, only include role and content
                            messages.append({
                                "role": "assistant",
                                "content": response_text
                            })
                        else:
                            # For other providers, include tool_calls
                            messages.append({
                                "role": "assistant",
                                "content": response_text,
                                "tool_calls": serializable_tool_calls
                            })
                        
                        should_continue = False
                        tool_results = []  # Store all tool results
                        for tool_call in tool_calls:
                            # Handle both object and dict access patterns
                            is_ollama = self._is_ollama_provider()
                            function_name, arguments, tool_call_id = self._extract_tool_call_info(tool_call, is_ollama)

                            logging.debug(f"[TOOL_EXEC_DEBUG] About to execute tool {function_name} with args: {arguments}")
                            tool_result = execute_tool_fn(function_name, arguments)
                            logging.debug(f"[TOOL_EXEC_DEBUG] Tool execution result: {tool_result}")
                            tool_results.append(tool_result)  # Store the result

                            if verbose:
                                display_message = f"Agent {agent_name} called function '{function_name}' with arguments: {arguments}\n"
                                if tool_result:
                                    display_message += f"Function returned: {tool_result}"
                                    logging.debug(f"[TOOL_EXEC_DEBUG] Display message with result: {display_message}")
                                else:
                                    display_message += "Function returned no output"
                                    logging.debug("[TOOL_EXEC_DEBUG] Tool returned no output")
                                
                                logging.debug(f"[TOOL_EXEC_DEBUG] About to display tool call with message: {display_message}")
                                display_tool_call(display_message, console=console)
                                
                            # Check if this is Ollama provider
                            if self._is_ollama_provider():
                                # For Ollama, use user role and format as natural language
                                messages.append(self._format_ollama_tool_result_message(function_name, tool_result))
                            else:
                                # For other providers, use tool role with tool_call_id
                                messages.append({
                                    "role": "tool",
                                    "tool_call_id": tool_call_id,
                                    "content": json.dumps(tool_result) if tool_result is not None else "Function returned an empty output"
                                })

                            # Check if we should continue (for tools like sequential thinking)
                            # This mimics the logic from agent.py lines 1004-1007
                            if function_name == "sequentialthinking" and arguments.get("nextThoughtNeeded", False):
                                should_continue = True
                        
                        # If we should continue, increment iteration and continue loop
                        if should_continue:
                            iteration_count += 1
                            continue

                        # For Ollama, add explicit prompt if we need a final answer
                        if self._is_ollama_provider() and iteration_count > 0:
                            # Add an explicit prompt for Ollama to generate the final answer
                            messages.append({
                                "role": "user", 
                                "content": self.OLLAMA_FINAL_ANSWER_PROMPT
                            })
                        
                        # After tool execution, continue the loop to check if more tools are needed
                        # instead of immediately trying to get a final response
                        iteration_count += 1
                        continue
                    else:
                        # No tool calls, we're done with this iteration
                        # If we've executed tools in previous iterations, this response contains the final answer
                        if iteration_count > 0:
                            final_response_text = response_text.strip() if response_text else ""
                        break
                        
                except Exception as e:
                    logging.error(f"Error in LLM iteration {iteration_count}: {e}")
                    break
                    
            # End of while loop - return final response
            if final_response_text:
                return final_response_text
            
            # No tool calls were made in this iteration, return the response
<<<<<<< HEAD
            # Always execute callbacks regardless of verbose setting
            generation_time_val = time.time() - start_time
            response_content = f"Reasoning:\n{stored_reasoning_content}\n\nAnswer:\n{response_text}" if stored_reasoning_content else response_text
            execute_sync_callback(
                'interaction',
                message=original_prompt,
                response=response_content,
                markdown=markdown,
                generation_time=generation_time_val
            )
            
            if verbose and not interaction_displayed:
                # If we have stored reasoning content from tool execution, display it
                display_interaction(
                    original_prompt,
                    response_content,
                    markdown=markdown,
                    generation_time=generation_time_val,
                    console=console
                )
=======
            if verbose and not interaction_displayed:
                # If we have stored reasoning content from tool execution, display it
                if stored_reasoning_content:
                    display_interaction(
                        original_prompt,
                        f"Reasoning:\n{stored_reasoning_content}\n\nAnswer:\n{response_text}",
                        markdown=markdown,
                        generation_time=time.time() - start_time,
                        console=console
                    )
                else:
                    display_interaction(
                        original_prompt,
                        response_text,
                        markdown=markdown,
                        generation_time=time.time() - start_time,
                        console=console
                    )
>>>>>>> 83bdc5d3
                interaction_displayed = True
            
            response_text = response_text.strip() if response_text else ""
            
            # Return reasoning content if reasoning_steps is True and we have it
            if reasoning_steps and stored_reasoning_content:
                return stored_reasoning_content
            
            # Handle output formatting
            if output_json or output_pydantic:
                self.chat_history.append({"role": "user", "content": original_prompt})
                self.chat_history.append({"role": "assistant", "content": response_text})
<<<<<<< HEAD
                # Always execute callbacks regardless of verbose setting
                if not interaction_displayed:
                    execute_sync_callback(
                        'interaction',
                        message=original_prompt,
                        response=response_text,
                        markdown=markdown,
                        generation_time=time.time() - start_time
                    )
=======
>>>>>>> 83bdc5d3
                if verbose and not interaction_displayed:
                    display_interaction(original_prompt, response_text, markdown=markdown,
                                     generation_time=time.time() - start_time, console=console)
                    interaction_displayed = True
                return response_text

            if not self_reflect:
<<<<<<< HEAD
                # Always execute callbacks regardless of verbose setting
                if not interaction_displayed:
                    execute_sync_callback(
                        'interaction',
                        message=original_prompt,
                        response=response_text,
                        markdown=markdown,
                        generation_time=time.time() - start_time
                    )
=======
>>>>>>> 83bdc5d3
                if verbose and not interaction_displayed:
                    display_interaction(original_prompt, response_text, markdown=markdown,
                                     generation_time=time.time() - start_time, console=console)
                    interaction_displayed = True
                # Return reasoning content if reasoning_steps is True
                if reasoning_steps and stored_reasoning_content:
                    return stored_reasoning_content
                return response_text

            # Handle self-reflection loop
            while reflection_count < max_reflect:
                # Handle self-reflection
                reflection_prompt = f"""
Reflect on your previous response: '{response_text}'.
Identify any flaws, improvements, or actions.
Provide a "satisfactory" status ('yes' or 'no').
Output MUST be JSON with 'reflection' and 'satisfactory'.
                """
                
                reflection_messages = messages + [
                    {"role": "assistant", "content": response_text},
                    {"role": "user", "content": reflection_prompt}
                ]

                # If reasoning_steps is True, do a single non-streaming call to capture reasoning
                if reasoning_steps:
                    reflection_resp = litellm.completion(
                        **self._build_completion_params(
                            messages=reflection_messages,
                            temperature=temperature,
                            stream=False,  # Force non-streaming
                            response_format={"type": "json_object"},
                            output_json=output_json,
                            output_pydantic=output_pydantic,
                            **{k:v for k,v in kwargs.items() if k != 'reasoning_steps'}
                        )
                    )
                    # Grab reflection text and optional reasoning
                    reasoning_content = reflection_resp["choices"][0]["message"].get("provider_specific_fields", {}).get("reasoning_content")
                    reflection_text = reflection_resp["choices"][0]["message"]["content"]

                    # Optionally display reasoning if present
                    if verbose and reasoning_content:
                        display_interaction(
                            "Reflection reasoning:",
                            f"{reasoning_content}\n\nReflection result:\n{reflection_text}",
                            markdown=markdown,
                            generation_time=time.time() - start_time,
                            console=console
                        )
                    elif verbose:
                        display_interaction(
                            "Self-reflection (non-streaming):",
                            reflection_text,
                            markdown=markdown,
                            generation_time=time.time() - start_time,
                            console=console
                        )
                else:
                    # Existing streaming approach
                    if verbose:
                        with Live(display_generating("", start_time), console=console, refresh_per_second=4) as live:
                            reflection_text = ""
                            for chunk in litellm.completion(
                                **self._build_completion_params(
                                    messages=reflection_messages,
                                    temperature=temperature,
                                    stream=stream,
                                    response_format={"type": "json_object"},
                                    output_json=output_json,
                                    output_pydantic=output_pydantic,
                                    **{k:v for k,v in kwargs.items() if k != 'reasoning_steps'}
                                )
                            ):
                                if chunk and chunk.choices and chunk.choices[0].delta.content:
                                    content = chunk.choices[0].delta.content
                                    reflection_text += content
                                    live.update(display_generating(reflection_text, start_time))
                    else:
                        reflection_text = ""
                        for chunk in litellm.completion(
                            **self._build_completion_params(
                                messages=reflection_messages,
                                temperature=temperature,
                                stream=stream,
                                response_format={"type": "json_object"},
                                output_json=output_json,
                                output_pydantic=output_pydantic,
                                **{k:v for k,v in kwargs.items() if k != 'reasoning_steps'}
                            )
                        ):
                            if chunk and chunk.choices and chunk.choices[0].delta.content:
                                reflection_text += chunk.choices[0].delta.content

                try:
                    reflection_data = json.loads(reflection_text)
                    satisfactory = reflection_data.get("satisfactory", "no").lower() == "yes"

                    if verbose:
                        display_self_reflection(
                            f"Agent {agent_name} self reflection: reflection='{reflection_data['reflection']}' satisfactory='{reflection_data['satisfactory']}'",
                            console=console
                        )

                    if satisfactory and reflection_count >= min_reflect - 1:
                        if verbose and not interaction_displayed:
                            display_interaction(prompt, response_text, markdown=markdown,
                                             generation_time=time.time() - start_time, console=console)
                            interaction_displayed = True
                        return response_text

                    if reflection_count >= max_reflect - 1:
                        if verbose and not interaction_displayed:
                            display_interaction(prompt, response_text, markdown=markdown,
                                             generation_time=time.time() - start_time, console=console)
                            interaction_displayed = True
                        return response_text

                    reflection_count += 1
                    messages.extend([
                        {"role": "assistant", "content": response_text},
                        {"role": "user", "content": reflection_prompt},
                        {"role": "assistant", "content": reflection_text},
                        {"role": "user", "content": "Now regenerate your response using the reflection you made"}
                    ])
                    
                    # Get new response after reflection
                    if verbose:
                        with Live(display_generating("", time.time()), console=console, refresh_per_second=4) as live:
                            response_text = ""
                            for chunk in litellm.completion(
                                **self._build_completion_params(
                                    messages=messages,
                                    temperature=temperature,
                                    stream=True,
                                    output_json=output_json,
                                    output_pydantic=output_pydantic,
                                    **kwargs
                                )
                            ):
                                if chunk and chunk.choices and chunk.choices[0].delta.content:
                                    content = chunk.choices[0].delta.content
                                    response_text += content
                                    live.update(display_generating(response_text, time.time()))
                    else:
                        response_text = ""
                        for chunk in litellm.completion(
                            **self._build_completion_params(
                                messages=messages,
                                temperature=temperature,
                                stream=True,
                                output_json=output_json,
                                output_pydantic=output_pydantic,
                                **kwargs
                            )
                        ):
                            if chunk and chunk.choices and chunk.choices[0].delta.content:
                                response_text += chunk.choices[0].delta.content
                    
                    response_text = response_text.strip() if response_text else ""
                    continue

                except json.JSONDecodeError:
                    reflection_count += 1
                    if reflection_count >= max_reflect:
                        if verbose and not interaction_displayed:
                            display_interaction(prompt, response_text, markdown=markdown,
                                             generation_time=time.time() - start_time, console=console)
                            interaction_displayed = True
                        return response_text
                    continue
                except Exception as e:
                    display_error(f"Error in LLM response: {str(e)}")
                    return None
            
            # If we've exhausted reflection attempts
            if verbose and not interaction_displayed:
                display_interaction(prompt, response_text, markdown=markdown,
                                 generation_time=time.time() - start_time, console=console)
                interaction_displayed = True
            return response_text

        except Exception as error:
            display_error(f"Error in get_response: {str(error)}")
            raise
        
        # Log completion time if in debug mode
        if logging.getLogger().getEffectiveLevel() == logging.DEBUG:
            total_time = time.time() - start_time
            logging.debug(f"get_response completed in {total_time:.2f} seconds")

    def _is_gemini_model(self) -> bool:
        """Check if the model is a Gemini model."""
        if not self.model:
            return False
        return any(prefix in self.model.lower() for prefix in ['gemini', 'gemini/', 'google/gemini'])

    async def get_response_async(
        self,
        prompt: Union[str, List[Dict]],
        system_prompt: Optional[str] = None,
        chat_history: Optional[List[Dict]] = None,
        temperature: float = 0.2,
        tools: Optional[List[Any]] = None,
        output_json: Optional[BaseModel] = None,
        output_pydantic: Optional[BaseModel] = None,
        verbose: bool = True,
        markdown: bool = True,
        self_reflect: bool = False,
        max_reflect: int = 3,
        min_reflect: int = 1,
        console: Optional[Console] = None,
        agent_name: Optional[str] = None,
        agent_role: Optional[str] = None,
        agent_tools: Optional[List[str]] = None,
        execute_tool_fn: Optional[Callable] = None,
        stream: bool = True,
        **kwargs
    ) -> str:
        """Async version of get_response with identical functionality."""
        try:
            import litellm
            logging.info(f"Getting async response from {self.model}")
            # Log all self values when in debug mode
            self._log_llm_config(
                'get_response_async',
                model=self.model,
                timeout=self.timeout,
                temperature=self.temperature,
                top_p=self.top_p,
                n=self.n,
                max_tokens=self.max_tokens,
                presence_penalty=self.presence_penalty,
                frequency_penalty=self.frequency_penalty,
                logit_bias=self.logit_bias,
                response_format=self.response_format,
                seed=self.seed,
                logprobs=self.logprobs,
                top_logprobs=self.top_logprobs,
                api_version=self.api_version,
                stop_phrases=self.stop_phrases,
                api_key=self.api_key,
                base_url=self.base_url,
                verbose=self.verbose,
                markdown=self.markdown,
                self_reflect=self.self_reflect,
                max_reflect=self.max_reflect,
                min_reflect=self.min_reflect,
                reasoning_steps=self.reasoning_steps
            )
            
            # Log the parameter values passed to get_response_async
            self._log_llm_config(
                'get_response_async parameters',
                prompt=prompt,
                system_prompt=system_prompt,
                chat_history=chat_history,
                temperature=temperature,
                tools=tools,
                output_json=output_json,
                output_pydantic=output_pydantic,
                verbose=verbose,
                markdown=markdown,
                self_reflect=self_reflect,
                max_reflect=max_reflect,
                min_reflect=min_reflect,
                agent_name=agent_name,
                agent_role=agent_role,
                agent_tools=agent_tools,
                kwargs=str(kwargs)
            )
            reasoning_steps = kwargs.pop('reasoning_steps', self.reasoning_steps)
            litellm.set_verbose = False

            # Build messages list using shared helper
            messages, original_prompt = self._build_messages(
                prompt=prompt,
                system_prompt=system_prompt,
                chat_history=chat_history,
                output_json=output_json,
                output_pydantic=output_pydantic
            )

            start_time = time.time()
            reflection_count = 0
            interaction_displayed = False  # Track if interaction has been displayed

            # Format tools for LiteLLM using the shared helper
            formatted_tools = self._format_tools_for_litellm(tools)

            # Initialize variables for iteration loop
            max_iterations = 10  # Prevent infinite loops
            iteration_count = 0
            final_response_text = ""
            stored_reasoning_content = None  # Store reasoning content from tool execution

            while iteration_count < max_iterations:
                response_text = ""
                reasoning_content = None
                tool_calls = []
                
                if reasoning_steps and iteration_count == 0:
                    # Non-streaming call to capture reasoning
                    resp = await litellm.acompletion(
                        **self._build_completion_params(
                            messages=messages,
                            temperature=temperature,
                            stream=False,  # force non-streaming
                            output_json=output_json,
                            output_pydantic=output_pydantic,
                            **{k:v for k,v in kwargs.items() if k != 'reasoning_steps'}
                        )
                    )
                    reasoning_content = resp["choices"][0]["message"].get("provider_specific_fields", {}).get("reasoning_content")
                    response_text = resp["choices"][0]["message"]["content"]
                    
                    if verbose and reasoning_content and not interaction_displayed:
                        display_interaction(
                            "Initial reasoning:",
                            f"Reasoning:\n{reasoning_content}\n\nAnswer:\n{response_text}",
                            markdown=markdown,
                            generation_time=time.time() - start_time,
                            console=console
                        )
                        interaction_displayed = True
                    elif verbose and not interaction_displayed:
                        display_interaction(
                            "Initial response:",
                            response_text,
                            markdown=markdown,
                            generation_time=time.time() - start_time,
                            console=console
                        )
                        interaction_displayed = True
                else:
                    # Determine if we should use streaming based on tool support
                    use_streaming = stream
                    if formatted_tools and not self._supports_streaming_tools():
                        # Provider doesn't support streaming with tools, use non-streaming
                        use_streaming = False
                    
                    if use_streaming:
                        # Streaming approach (with or without tools)
                        tool_calls = []
                        
                        if verbose:
                            async for chunk in await litellm.acompletion(
                                **self._build_completion_params(
                                    messages=messages,
                                    temperature=temperature,
                                    stream=True,
                                    tools=formatted_tools,
                                    output_json=output_json,
                                    output_pydantic=output_pydantic,
                                    **kwargs
                                )
                            ):
                                if chunk and chunk.choices and chunk.choices[0].delta:
                                    delta = chunk.choices[0].delta
                                    response_text, tool_calls = self._process_stream_delta(
                                        delta, response_text, tool_calls, formatted_tools
                                    )
                                    if delta.content:
                                        print("\033[K", end="\r")  
                                        print(f"Generating... {time.time() - start_time:.1f}s", end="\r")

                        else:
                            # Non-verbose streaming
                            async for chunk in await litellm.acompletion(
                                **self._build_completion_params(
                                    messages=messages,
                                    temperature=temperature,
                                    stream=True,
                                    tools=formatted_tools,
                                    output_json=output_json,
                                    output_pydantic=output_pydantic,
                                    **kwargs
                                )
                            ):
                                if chunk and chunk.choices and chunk.choices[0].delta:
                                    delta = chunk.choices[0].delta
                                    if delta.content:
                                        response_text += delta.content
                                    
                                    # Capture tool calls from streaming chunks if provider supports it
                                    if formatted_tools and self._supports_streaming_tools():
                                        tool_calls = self._process_tool_calls_from_stream(delta, tool_calls)
                        
                        response_text = response_text.strip() if response_text else ""
                        
                        # We already have tool_calls from streaming if supported
                        # No need for a second API call!
                    else:
                        # Non-streaming approach (when tools require it or streaming is disabled)
                        tool_response = await litellm.acompletion(
                            **self._build_completion_params(
                                messages=messages,
                                temperature=temperature,
                                stream=False,
                                tools=formatted_tools,
                                output_json=output_json,
                                output_pydantic=output_pydantic,
                                **{k:v for k,v in kwargs.items() if k != 'reasoning_steps'}
                            )
                        )
                        response_text = tool_response.choices[0].message.get("content", "")
                        tool_calls = tool_response.choices[0].message.get("tool_calls", [])
                        
                        if verbose and not interaction_displayed:
                            # Display the complete response at once
                            display_interaction(
                                original_prompt,
                                response_text,
                                markdown=markdown,
                                generation_time=time.time() - start_time,
                                console=console
                            )
                            interaction_displayed = True

                # For Ollama, if response is empty but we have tools, prompt for tool usage
                if self._is_ollama_provider() and (not response_text or response_text.strip() == "") and formatted_tools and iteration_count == 0:
                    messages.append({
                        "role": "user",
                        "content": self.OLLAMA_TOOL_USAGE_PROMPT
                    })
                    iteration_count += 1
                    continue
                
                # Now handle tools if we have them (either from streaming or non-streaming)
                if tools and execute_tool_fn and tool_calls:
                    # Convert tool_calls to a serializable format for all providers
                    serializable_tool_calls = self._serialize_tool_calls(tool_calls)
                    # Check if it's Ollama provider
                    if self._is_ollama_provider():
                        # For Ollama, only include role and content
                        messages.append({
                            "role": "assistant",
                            "content": response_text
                        })
                    else:
                        # For other providers, include tool_calls
                        messages.append({
                            "role": "assistant",
                            "content": response_text,
                            "tool_calls": serializable_tool_calls
                        })
                    
                    tool_results = []  # Store all tool results
                    for tool_call in tool_calls:
                        # Handle both object and dict access patterns
                        is_ollama = self._is_ollama_provider()
                        function_name, arguments, tool_call_id = self._extract_tool_call_info(tool_call, is_ollama)

                        tool_result = await execute_tool_fn(function_name, arguments)
                        tool_results.append(tool_result)  # Store the result

                        if verbose:
                            display_message = f"Agent {agent_name} called function '{function_name}' with arguments: {arguments}\n"
                            if tool_result:
                                display_message += f"Function returned: {tool_result}"
                            else:
                                display_message += "Function returned no output"
                            display_tool_call(display_message, console=console)
                        # Check if it's Ollama provider
                        if self._is_ollama_provider():
                            # For Ollama, use user role and format as natural language
                            messages.append(self._format_ollama_tool_result_message(function_name, tool_result))
                        else:
                            # For other providers, use tool role with tool_call_id
                            messages.append({
                                "role": "tool",
                                "tool_call_id": tool_call_id,
                                "content": json.dumps(tool_result) if tool_result is not None else "Function returned an empty output"
                            })

                    # For Ollama, add explicit prompt if we need a final answer
                    if self._is_ollama_provider() and iteration_count > 0:
                        # Add an explicit prompt for Ollama to generate the final answer
                        messages.append({
                            "role": "user", 
                            "content": self.OLLAMA_FINAL_ANSWER_PROMPT
                        })
                    
                    # Get response after tool calls
                    response_text = ""
                    
                    # If no special handling was needed
                    if reasoning_steps:
                        # Non-streaming call to capture reasoning
                        resp = await litellm.acompletion(
                            **self._build_completion_params(
                                messages=messages,
                                temperature=temperature,
                                stream=False,  # force non-streaming
                                tools=formatted_tools,  # Include tools
                                output_json=output_json,
                                output_pydantic=output_pydantic,
                                **{k:v for k,v in kwargs.items() if k != 'reasoning_steps'}
                            )
                        )
                        reasoning_content = resp["choices"][0]["message"].get("provider_specific_fields", {}).get("reasoning_content")
                        response_text = resp["choices"][0]["message"]["content"]
                        
                        if verbose and reasoning_content and not interaction_displayed:
                            display_interaction(
                                "Tool response reasoning:",
                                f"Reasoning:\n{reasoning_content}\n\nAnswer:\n{response_text}",
                                markdown=markdown,
                                generation_time=time.time() - start_time,
                                console=console
                            )
                            interaction_displayed = True
                        elif verbose and not interaction_displayed:
                            display_interaction(
                                "Tool response:",
                                response_text,
                                markdown=markdown,
                                generation_time=time.time() - start_time,
                                console=console
                            )
                            interaction_displayed = True
                    else:
                        # Get response after tool calls with streaming if not already handled
                        if verbose:
                            async for chunk in await litellm.acompletion(
                                **self._build_completion_params(
                                    messages=messages,
                                    temperature=temperature,
                                    stream=stream,
                                    tools=formatted_tools,
                                    output_json=output_json,
                                    output_pydantic=output_pydantic,
                                    **{k:v for k,v in kwargs.items() if k != 'reasoning_steps'}
                                )
                            ):
                                if chunk and chunk.choices and chunk.choices[0].delta.content:
                                    content = chunk.choices[0].delta.content
                                    response_text += content
                                    print("\033[K", end="\r")
                                    print(f"Reflecting... {time.time() - start_time:.1f}s", end="\r")
                        else:
                            response_text = ""
                            async for chunk in await litellm.acompletion(
                                **self._build_completion_params(
                                    messages=messages,
                                    temperature=temperature,
                                    stream=stream,
                                    output_json=output_json,
                                    output_pydantic=output_pydantic,
                                    **{k:v for k,v in kwargs.items() if k != 'reasoning_steps'}
                                )
                            ):
                                if chunk and chunk.choices and chunk.choices[0].delta.content:
                                    response_text += chunk.choices[0].delta.content

                    response_text = response_text.strip() if response_text else ""
                    
                    # After tool execution, update messages and continue the loop
                    if response_text:
                        messages.append({
                            "role": "assistant",
                            "content": response_text
                        })
                    
                    # Store reasoning content if captured
                    if reasoning_steps and reasoning_content:
                        stored_reasoning_content = reasoning_content
                    
                    # Continue the loop to check if more tools are needed
                    iteration_count += 1
                    continue
                else:
                    # No tool calls, we're done with this iteration
                    # If we've executed tools in previous iterations, this response contains the final answer
                    if iteration_count > 0:
                        final_response_text = response_text.strip()
                    break

            # Handle output formatting
            if output_json or output_pydantic:
                self.chat_history.append({"role": "user", "content": original_prompt})
                self.chat_history.append({"role": "assistant", "content": response_text})
                if verbose and not interaction_displayed:
                    display_interaction(original_prompt, response_text, markdown=markdown,
                                     generation_time=time.time() - start_time, console=console)
                    interaction_displayed = True
                return response_text

            if not self_reflect:
                # Use final_response_text if we went through tool iterations
                display_text = final_response_text if final_response_text else response_text
                
                # Display with stored reasoning content if available
                if verbose and not interaction_displayed:
                    if stored_reasoning_content:
                        display_interaction(
                            original_prompt,
                            f"Reasoning:\n{stored_reasoning_content}\n\nAnswer:\n{display_text}",
                            markdown=markdown,
                            generation_time=time.time() - start_time,
                            console=console
                        )
                    else:
                        display_interaction(original_prompt, display_text, markdown=markdown,
                                         generation_time=time.time() - start_time, console=console)
                    interaction_displayed = True
                
                # Return reasoning content if reasoning_steps is True and we have it
                if reasoning_steps and stored_reasoning_content:
                    return stored_reasoning_content
                return display_text

            # Handle self-reflection
            reflection_prompt = f"""
Reflect on your previous response: '{response_text}'.
Identify any flaws, improvements, or actions.
Provide a "satisfactory" status ('yes' or 'no').
Output MUST be JSON with 'reflection' and 'satisfactory'.
            """
            
            reflection_messages = messages + [
                {"role": "assistant", "content": response_text},
                {"role": "user", "content": reflection_prompt}
            ]

            # If reasoning_steps is True, do a single non-streaming call to capture reasoning
            if reasoning_steps:
                reflection_resp = await litellm.acompletion(
                    **self._build_completion_params(
                        messages=reflection_messages,
                        temperature=temperature,
                        stream=False,  # Force non-streaming
                        response_format={"type": "json_object"},
                        output_json=output_json,
                        output_pydantic=output_pydantic,
                        **{k:v for k,v in kwargs.items() if k != 'reasoning_steps'}
                    )
                )
                # Grab reflection text and optional reasoning
                reasoning_content = reflection_resp["choices"][0]["message"].get("provider_specific_fields", {}).get("reasoning_content")
                reflection_text = reflection_resp["choices"][0]["message"]["content"]

                # Optionally display reasoning if present
                if verbose and reasoning_content:
                    display_interaction(
                        "Reflection reasoning:",
                        f"{reasoning_content}\n\nReflection result:\n{reflection_text}",
                        markdown=markdown,
                        generation_time=time.time() - start_time,
                        console=console
                    )
                elif verbose:
                    display_interaction(
                        "Self-reflection (non-streaming):",
                        reflection_text,
                        markdown=markdown,
                        generation_time=time.time() - start_time,
                        console=console
                    )
            else:
                # Existing streaming approach
                if verbose:
                    with Live(display_generating("", start_time), console=console, refresh_per_second=4) as live:
                        reflection_text = ""
                        async for chunk in await litellm.acompletion(
                            **self._build_completion_params(
                                messages=reflection_messages,
                                temperature=temperature,
                                stream=stream,
                                response_format={"type": "json_object"},
                                output_json=output_json,
                                output_pydantic=output_pydantic,
                                **{k:v for k,v in kwargs.items() if k != 'reasoning_steps'}
                            )
                        ):
                            if chunk and chunk.choices and chunk.choices[0].delta.content:
                                content = chunk.choices[0].delta.content
                                reflection_text += content
                                live.update(display_generating(reflection_text, start_time))
                else:
                    reflection_text = ""
                    async for chunk in await litellm.acompletion(
                        **self._build_completion_params(
                            messages=reflection_messages,
                            temperature=temperature,
                            stream=stream,
                            response_format={"type": "json_object"},
                            output_json=output_json,
                            output_pydantic=output_pydantic,
                            **{k:v for k,v in kwargs.items() if k != 'reasoning_steps'}
                        )
                    ):
                        if chunk and chunk.choices and chunk.choices[0].delta.content:
                            reflection_text += chunk.choices[0].delta.content

            while True:  # Add loop for reflection handling
                try:
                    reflection_data = json.loads(reflection_text)
                    satisfactory = reflection_data.get("satisfactory", "no").lower() == "yes"

                    if verbose:
                        display_self_reflection(
                            f"Agent {agent_name} self reflection: reflection='{reflection_data['reflection']}' satisfactory='{reflection_data['satisfactory']}'",
                            console=console
                        )

                    if satisfactory and reflection_count >= min_reflect - 1:
                        if verbose and not interaction_displayed:
                            display_interaction(prompt, response_text, markdown=markdown,
                                             generation_time=time.time() - start_time, console=console)
                            interaction_displayed = True
                        return response_text

                    if reflection_count >= max_reflect - 1:
                        if verbose and not interaction_displayed:
                            display_interaction(prompt, response_text, markdown=markdown,
                                             generation_time=time.time() - start_time, console=console)
                            interaction_displayed = True
                        return response_text

                    reflection_count += 1
                    messages.extend([
                        {"role": "assistant", "content": response_text},
                        {"role": "user", "content": reflection_prompt},
                        {"role": "assistant", "content": reflection_text},
                        {"role": "user", "content": "Now regenerate your response using the reflection you made"}
                    ])
                    continue  # Now properly in a loop

                except json.JSONDecodeError:
                    reflection_count += 1
                    if reflection_count >= max_reflect:
                        return response_text
                    continue  # Now properly in a loop
            
        except Exception as error:
            if LLMContextLengthExceededException(str(error))._is_context_limit_error(str(error)):
                raise LLMContextLengthExceededException(str(error))
            display_error(f"Error in get_response_async: {str(error)}")
            raise
            
        # Log completion time if in debug mode
        if logging.getLogger().getEffectiveLevel() == logging.DEBUG:
            total_time = time.time() - start_time
            logging.debug(f"get_response_async completed in {total_time:.2f} seconds")

    def can_use_tools(self) -> bool:
        """Check if this model can use tool functions"""
        try:
            import litellm
            allowed_params = litellm.get_supported_openai_params(model=self.model)
            return "response_format" in allowed_params
        except ImportError:
            raise ImportError(
                "LiteLLM is required but not installed. "
                "Please install it with: pip install 'praisonaiagents[llm]'"
            )
        except:
            return False

    def can_use_stop_words(self) -> bool:
        """Check if this model supports stop words"""
        try:
            import litellm
            allowed_params = litellm.get_supported_openai_params(model=self.model)
            return "stop" in allowed_params
        except ImportError:
            raise ImportError(
                "LiteLLM is required but not installed. "
                "Please install it with: pip install 'praisonaiagents[llm]'"
            )
        except:
            return False

    def get_context_size(self) -> int:
        """Get safe input size limit for this model"""
        for model_prefix, size in self.MODEL_WINDOWS.items():
            if self.model.startswith(model_prefix):
                return size
        return 4000  # Safe default

    def _setup_event_tracking(self, events: List[Any]) -> None:
        """Setup callback functions for tracking model usage"""
        try:
            import litellm
        except ImportError:
            raise ImportError(
                "LiteLLM is required but not installed. "
                "Please install it with: pip install 'praisonaiagents[llm]'"
            )

        event_types = [type(event) for event in events]
        
        # Remove old events of same type
        for event in litellm.success_callback[:]:
            if type(event) in event_types:
                litellm.success_callback.remove(event)
                
        for event in litellm._async_success_callback[:]:
            if type(event) in event_types:
                litellm._async_success_callback.remove(event)
                
        litellm.callbacks = events


    def _build_completion_params(self, **override_params) -> Dict[str, Any]:
        """Build parameters for litellm completion calls with all necessary config"""
        params = {
            "model": self.model,
        }
        
        # Add optional parameters if they exist
        if self.base_url:
            params["base_url"] = self.base_url
        if self.api_key:
            params["api_key"] = self.api_key
        if self.api_version:
            params["api_version"] = self.api_version
        if self.timeout:
            params["timeout"] = self.timeout
        if self.max_tokens:
            params["max_tokens"] = self.max_tokens
        if self.top_p:
            params["top_p"] = self.top_p
        if self.presence_penalty:
            params["presence_penalty"] = self.presence_penalty
        if self.frequency_penalty:
            params["frequency_penalty"] = self.frequency_penalty
        if self.logit_bias:
            params["logit_bias"] = self.logit_bias
        if self.response_format:
            params["response_format"] = self.response_format
        if self.seed:
            params["seed"] = self.seed
        if self.logprobs:
            params["logprobs"] = self.logprobs
        if self.top_logprobs:
            params["top_logprobs"] = self.top_logprobs
        if self.stop_phrases:
            params["stop"] = self.stop_phrases
        
        # Add extra settings for provider-specific parameters (e.g., num_ctx for Ollama)
        if self.extra_settings:
            params.update(self.extra_settings)
        
        # Override with any provided parameters
        params.update(override_params)
        
        # Handle structured output parameters
        output_json = override_params.get('output_json')
        output_pydantic = override_params.get('output_pydantic')
        
        if output_json or output_pydantic:
            # Always remove these from params as they're not native litellm parameters
            params.pop('output_json', None)
            params.pop('output_pydantic', None)
            
            # Check if this is a Gemini model that supports native structured outputs
            if self._is_gemini_model():
                from .model_capabilities import supports_structured_outputs
                schema_model = output_json or output_pydantic
                
                if schema_model and hasattr(schema_model, 'model_json_schema') and supports_structured_outputs(self.model):
                    schema = schema_model.model_json_schema()
                    
                    # Gemini uses response_mime_type and response_schema
                    params['response_mime_type'] = 'application/json'
                    params['response_schema'] = schema
                    
                    logging.debug(f"Using Gemini native structured output with schema: {json.dumps(schema, indent=2)}")
        
        # Add tool_choice="auto" when tools are provided (unless already specified)
        if 'tools' in params and params['tools'] and 'tool_choice' not in params:
            # For Gemini models, use tool_choice to encourage tool usage
            if self._is_gemini_model():
                try:
                    import litellm
                    # Check if model supports function calling before setting tool_choice
                    if litellm.supports_function_calling(model=self.model):
                        params['tool_choice'] = 'auto'
                except Exception as e:
                    # If check fails, still set tool_choice for known Gemini models
                    logging.debug(f"Could not verify function calling support: {e}. Setting tool_choice anyway.")
                    params['tool_choice'] = 'auto'
        
        return params

    def _prepare_response_logging(self, temperature: float, stream: bool, verbose: bool, markdown: bool, **kwargs) -> Optional[Dict[str, Any]]:
        """Prepare debug logging information for response methods"""
        if logging.getLogger().getEffectiveLevel() == logging.DEBUG:
            debug_info = {
                "model": self.model,
                "timeout": self.timeout,
                "temperature": temperature,
                "top_p": self.top_p,
                "n": self.n,
                "max_tokens": self.max_tokens,
                "presence_penalty": self.presence_penalty,
                "frequency_penalty": self.frequency_penalty,
                "stream": stream,
                "verbose": verbose,
                "markdown": markdown,
                "kwargs": str(kwargs)
            }
            return debug_info
        return None

    def _process_streaming_chunk(self, chunk) -> Optional[str]:
        """Extract content from a streaming chunk"""
        if chunk and chunk.choices and chunk.choices[0].delta.content:
            return chunk.choices[0].delta.content
        return None

    def _process_tool_calls_from_stream(self, delta, tool_calls: List[Dict]) -> List[Dict]:
        """Process tool calls from streaming delta chunks.
        
        This handles the accumulation of tool call data from streaming chunks,
        building up the complete tool call information incrementally.
        """
        if hasattr(delta, 'tool_calls') and delta.tool_calls:
            for tc in delta.tool_calls:
                if tc.index >= len(tool_calls):
                    tool_calls.append({
                        "id": tc.id,
                        "type": "function",
                        "function": {"name": "", "arguments": ""}
                    })
                if tc.function.name:
                    tool_calls[tc.index]["function"]["name"] = tc.function.name
                if tc.function.arguments:
                    tool_calls[tc.index]["function"]["arguments"] += tc.function.arguments
        return tool_calls

    def _serialize_tool_calls(self, tool_calls) -> List[Dict]:
        """Convert tool calls to a serializable format for all providers."""
        serializable_tool_calls = []
        for tc in tool_calls:
            if isinstance(tc, dict):
                serializable_tool_calls.append(tc)  # Already a dict
            else:
                # Convert object to dict
                serializable_tool_calls.append({
                    "id": tc.id,
                    "type": getattr(tc, 'type', "function"),
                    "function": {
                        "name": tc.function.name,
                        "arguments": tc.function.arguments
                    }
                })
        return serializable_tool_calls

    def _extract_tool_call_info(self, tool_call, is_ollama: bool = False) -> tuple:
        """Extract function name, arguments, and tool_call_id from a tool call.
        
        Handles both dict and object formats for tool calls.
        """
        if isinstance(tool_call, dict):
            return self._parse_tool_call_arguments(tool_call, is_ollama)
        else:
            # Handle object-style tool calls
            try:
                function_name = tool_call.function.name
                arguments = json.loads(tool_call.function.arguments) if tool_call.function.arguments else {}
                tool_call_id = tool_call.id
            except (json.JSONDecodeError, AttributeError) as e:
                logging.error(f"Error parsing object-style tool call: {e}")
                function_name = "unknown_function"
                arguments = {}
                tool_call_id = f"tool_{id(tool_call)}"
            return function_name, arguments, tool_call_id

    # Response without tool calls
    def response(
        self,
        prompt: Union[str, List[Dict]],
        system_prompt: Optional[str] = None,
        temperature: float = 0.2,
        stream: bool = True,
        verbose: bool = True,
        markdown: bool = True,
        console: Optional[Console] = None,
        **kwargs
    ) -> str:
        """Simple function to get model response without tool calls or complex features"""
        try:
            import litellm
            import logging
            logger = logging.getLogger(__name__)
            
            litellm.set_verbose = False
            start_time = time.time()
            
            logger.debug("Using synchronous response function")
            
            # Log all self values when in debug mode
            self._log_llm_config(
                'Response method',
                model=self.model,
                timeout=self.timeout,
                temperature=temperature,
                top_p=self.top_p,
                n=self.n,
                max_tokens=self.max_tokens,
                presence_penalty=self.presence_penalty,
                frequency_penalty=self.frequency_penalty,
                stream=stream,
                verbose=verbose,
                markdown=markdown,
                kwargs=str(kwargs)
            )
            
            # Build messages list using shared helper (simplified version without JSON output)
            messages, _ = self._build_messages(
                prompt=prompt,
                system_prompt=system_prompt
            )

            # Get response from LiteLLM
            response_text = ""
            completion_params = self._build_completion_params(
                messages=messages,
                temperature=temperature,
                stream=stream,
                **kwargs
            )
            
            if stream:
                if verbose:
                    with Live(display_generating("", start_time), console=console or self.console, refresh_per_second=4) as live:
                        for chunk in litellm.completion(**completion_params):
                            content = self._process_streaming_chunk(chunk)
                            if content:
                                response_text += content
                                live.update(display_generating(response_text, start_time))
                else:
                    for chunk in litellm.completion(**completion_params):
                        content = self._process_streaming_chunk(chunk)
                        if content:
                            response_text += content
            else:
                response = litellm.completion(**completion_params)
                response_text = response.choices[0].message.content.strip() if response.choices[0].message.content else ""

            if verbose:
                display_interaction(
                    prompt if isinstance(prompt, str) else prompt[0].get("text", ""),
                    response_text,
                    markdown=markdown,
                    generation_time=time.time() - start_time,
                    console=console or self.console
                )
            
            return response_text.strip() if response_text else ""

        except Exception as error:
            display_error(f"Error in response: {str(error)}")
            raise

    # Async version of response function. Response without tool calls
    async def aresponse(
        self,
        prompt: Union[str, List[Dict]],
        system_prompt: Optional[str] = None,
        temperature: float = 0.2,
        stream: bool = True,
        verbose: bool = True,
        markdown: bool = True,
        console: Optional[Console] = None,
        **kwargs
    ) -> str:
        """Async version of response function"""
        try:
            import litellm
            import logging
            logger = logging.getLogger(__name__)
            
            litellm.set_verbose = False
            start_time = time.time()
            
            logger.debug("Using asynchronous response function")
            

            # Log all self values when in debug mode
            self._log_llm_config(
                'Async response method',
                model=self.model,
                timeout=self.timeout,
                temperature=temperature,
                top_p=self.top_p,
                n=self.n,
                max_tokens=self.max_tokens,
                presence_penalty=self.presence_penalty,
                frequency_penalty=self.frequency_penalty,
                stream=stream,
                verbose=verbose,
                markdown=markdown,
                kwargs=str(kwargs)
            )
            
            # Build messages list using shared helper (simplified version without JSON output)
            messages, _ = self._build_messages(
                prompt=prompt,
                system_prompt=system_prompt
            )

            # Get response from LiteLLM
            response_text = ""
            completion_params = self._build_completion_params(
                messages=messages,
                temperature=temperature,
                stream=stream,
                **kwargs
            )
            
            if stream:
                if verbose:
                    with Live(display_generating("", start_time), console=console or self.console, refresh_per_second=4) as live:
                        async for chunk in await litellm.acompletion(**completion_params):
                            content = self._process_streaming_chunk(chunk)
                            if content:
                                response_text += content
                                live.update(display_generating(response_text, start_time))
                else:
                    async for chunk in await litellm.acompletion(**completion_params):
                        content = self._process_streaming_chunk(chunk)
                        if content:
                            response_text += content
            else:
                response = await litellm.acompletion(**completion_params)
                response_text = response.choices[0].message.content.strip() if response.choices[0].message.content else ""

            if verbose:
                display_interaction(
                    prompt if isinstance(prompt, str) else prompt[0].get("text", ""),
                    response_text,
                    markdown=markdown,
                    generation_time=time.time() - start_time,
                    console=console or self.console
                )
            
            return response_text.strip() if response_text else ""

        except Exception as error:
            display_error(f"Error in response_async: {str(error)}")
            raise

    def _generate_tool_definition(self, function_or_name) -> Optional[Dict]:
        """Generate a tool definition from a function or function name."""
        if callable(function_or_name):
            # Function object passed directly
            func = function_or_name
            function_name = func.__name__
            logging.debug(f"Generating tool definition for callable: {function_name}")
        else:
            # Function name string passed
            function_name = function_or_name
            logging.debug(f"Attempting to generate tool definition for: {function_name}")
            
            # First try to get the tool definition if it exists
            tool_def_name = f"{function_name}_definition"
            tool_def = globals().get(tool_def_name)
            logging.debug(f"Looking for {tool_def_name} in globals: {tool_def is not None}")
            
            if not tool_def:
                import __main__
                tool_def = getattr(__main__, tool_def_name, None)
                logging.debug(f"Looking for {tool_def_name} in __main__: {tool_def is not None}")
            
            if tool_def:
                logging.debug(f"Found tool definition: {tool_def}")
                return tool_def

            # Try to find the function
            func = globals().get(function_name)
            logging.debug(f"Looking for {function_name} in globals: {func is not None}")
            
            if not func:
                import __main__
                func = getattr(__main__, function_name, None)
                logging.debug(f"Looking for {function_name} in __main__: {func is not None}")
            
            if not func or not callable(func):
                logging.debug(f"Function {function_name} not found or not callable")
                return None

        import inspect
        # Handle Langchain and CrewAI tools
        if inspect.isclass(func) and hasattr(func, 'run') and not hasattr(func, '_run'):
            original_func = func
            func = func.run
            function_name = original_func.__name__
        elif inspect.isclass(func) and hasattr(func, '_run'):
            original_func = func
            func = func._run
            function_name = original_func.__name__

        sig = inspect.signature(func)
        logging.debug(f"Function signature: {sig}")
        
        # Skip self, *args, **kwargs
        parameters_list = []
        for name, param in sig.parameters.items():
            if name == "self":
                continue
            if param.kind in (inspect.Parameter.VAR_POSITIONAL, inspect.Parameter.VAR_KEYWORD):
                continue
            parameters_list.append((name, param))

        parameters = {
            "type": "object",
            "properties": {},
            "required": []
        }
        
        # Parse docstring for parameter descriptions
        docstring = inspect.getdoc(func)
        logging.debug(f"Function docstring: {docstring}")
        
        param_descriptions = {}
        if docstring:
            import re
            param_section = re.split(r'\s*Args:\s*', docstring)
            logging.debug(f"Param section split: {param_section}")
            if len(param_section) > 1:
                param_lines = param_section[1].split('\n')
                for line in param_lines:
                    line = line.strip()
                    if line and ':' in line:
                        param_name, param_desc = line.split(':', 1)
                        param_descriptions[param_name.strip()] = param_desc.strip()
        
        logging.debug(f"Parameter descriptions: {param_descriptions}")

        for name, param in parameters_list:
            param_type = "string"  # Default type
            if param.annotation != inspect.Parameter.empty:
                if param.annotation == int:
                    param_type = "integer"
                elif param.annotation == float:
                    param_type = "number"
                elif param.annotation == bool:
                    param_type = "boolean"
                elif param.annotation == list:
                    param_type = "array"
                elif param.annotation == dict:
                    param_type = "object"
            
            parameters["properties"][name] = {
                "type": param_type,
                "description": param_descriptions.get(name, "Parameter description not available")
            }
            
            if param.default == inspect.Parameter.empty:
                parameters["required"].append(name)
        
        logging.debug(f"Generated parameters: {parameters}")
        tool_def = {
            "type": "function",
            "function": {
                "name": function_name,
                "description": docstring.split('\n\n')[0] if docstring else "No description available",
                "parameters": self._fix_array_schemas(parameters)
            }
        }
        logging.debug(f"Generated tool definition: {tool_def}")
        return tool_def<|MERGE_RESOLUTION|>--- conflicted
+++ resolved
@@ -693,11 +693,8 @@
 
             start_time = time.time()
             reflection_count = 0
-<<<<<<< HEAD
             callback_executed = False  # Track if callback has been executed for this interaction
-=======
             interaction_displayed = False  # Track if interaction has been displayed
->>>>>>> 83bdc5d3
 
             # Display initial instruction once
             if verbose:
@@ -832,7 +829,6 @@
                                             tool_calls = self._process_tool_calls_from_stream(delta, tool_calls)
                             
                             response_text = response_text.strip() if response_text else ""
-<<<<<<< HEAD
                             
                             # Always execute callbacks after streaming completes
                             execute_sync_callback(
@@ -842,8 +838,7 @@
                                 markdown=markdown,
                                 generation_time=time.time() - current_time
                             )
-=======
->>>>>>> 83bdc5d3
+
                             
                             # Create a mock final_response with the captured data
                             final_response = {
@@ -869,7 +864,6 @@
                             )
                             response_text = final_response["choices"][0]["message"]["content"]
                             
-<<<<<<< HEAD
                             # Always execute callbacks regardless of verbose setting
                             execute_sync_callback(
                                 'interaction',
@@ -879,8 +873,7 @@
                                 generation_time=time.time() - current_time
                             )
                             
-=======
->>>>>>> 83bdc5d3
+
                             if verbose and not interaction_displayed:
                                 # Display the complete response at once
                                 display_interaction(
@@ -996,7 +989,6 @@
                 return final_response_text
             
             # No tool calls were made in this iteration, return the response
-<<<<<<< HEAD
             # Always execute callbacks regardless of verbose setting
             generation_time_val = time.time() - start_time
             response_content = f"Reasoning:\n{stored_reasoning_content}\n\nAnswer:\n{response_text}" if stored_reasoning_content else response_text
@@ -1008,16 +1000,6 @@
                 generation_time=generation_time_val
             )
             
-            if verbose and not interaction_displayed:
-                # If we have stored reasoning content from tool execution, display it
-                display_interaction(
-                    original_prompt,
-                    response_content,
-                    markdown=markdown,
-                    generation_time=generation_time_val,
-                    console=console
-                )
-=======
             if verbose and not interaction_displayed:
                 # If we have stored reasoning content from tool execution, display it
                 if stored_reasoning_content:
@@ -1036,7 +1018,6 @@
                         generation_time=time.time() - start_time,
                         console=console
                     )
->>>>>>> 83bdc5d3
                 interaction_displayed = True
             
             response_text = response_text.strip() if response_text else ""
@@ -1049,7 +1030,6 @@
             if output_json or output_pydantic:
                 self.chat_history.append({"role": "user", "content": original_prompt})
                 self.chat_history.append({"role": "assistant", "content": response_text})
-<<<<<<< HEAD
                 # Always execute callbacks regardless of verbose setting
                 if not interaction_displayed:
                     execute_sync_callback(
@@ -1059,8 +1039,6 @@
                         markdown=markdown,
                         generation_time=time.time() - start_time
                     )
-=======
->>>>>>> 83bdc5d3
                 if verbose and not interaction_displayed:
                     display_interaction(original_prompt, response_text, markdown=markdown,
                                      generation_time=time.time() - start_time, console=console)
@@ -1068,7 +1046,6 @@
                 return response_text
 
             if not self_reflect:
-<<<<<<< HEAD
                 # Always execute callbacks regardless of verbose setting
                 if not interaction_displayed:
                     execute_sync_callback(
@@ -1078,8 +1055,7 @@
                         markdown=markdown,
                         generation_time=time.time() - start_time
                     )
-=======
->>>>>>> 83bdc5d3
+
                 if verbose and not interaction_displayed:
                     display_interaction(original_prompt, response_text, markdown=markdown,
                                      generation_time=time.time() - start_time, console=console)
