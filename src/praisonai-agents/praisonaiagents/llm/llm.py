import logging
import os
import warnings
import re
from typing import Any, Dict, List, Optional, Union, Literal, Callable
from pydantic import BaseModel
import time
import json
from ..main import (
    display_error,
    display_tool_call,
    display_instruction,
    display_interaction,
    display_generating,
    display_self_reflection,
    ReflectionOutput,
    execute_sync_callback,
)
from rich.console import Console
from rich.live import Live

# Disable litellm telemetry before any imports
os.environ["LITELLM_TELEMETRY"] = "False"

# TODO: Include in-build tool calling in LLM class
# TODO: Restructure so that duplicate calls are not made (Sync with agent.py)
class LLMContextLengthExceededException(Exception):
    """Raised when LLM context length is exceeded"""
    def __init__(self, message: str):
        self.message = message
        super().__init__(self.message)

    def _is_context_limit_error(self, error_message: str) -> bool:
        """Check if error is related to context length"""
        context_limit_phrases = [
            "maximum context length",
            "context window is too long",
            "context length exceeded",
            "context_length_exceeded"
        ]
        return any(phrase in error_message.lower() for phrase in context_limit_phrases)

class LLM:
    """
    Easy to use wrapper for language models. Supports multiple providers like OpenAI, 
    Anthropic, and others through LiteLLM.
    """
    
    # Default window sizes for different models (75% of actual to be safe)
    MODEL_WINDOWS = {
        # OpenAI
        "gpt-4": 6144,                    # 8,192 actual
        "gpt-4o": 96000,                  # 128,000 actual
        "gpt-4o-mini": 96000,            # 128,000 actual
        "gpt-4-turbo": 96000,            # 128,000 actual
        "o1-preview": 96000,             # 128,000 actual
        "o1-mini": 96000,                # 128,000 actual
        
        # Anthropic
        "claude-3-5-sonnet": 12288,       # 16,384 actual
        "claude-3-sonnet": 12288,         # 16,384 actual
        "claude-3-opus": 96000,           # 128,000 actual
        "claude-3-haiku": 96000,          # 128,000 actual
        
        # Gemini
        "gemini-2.0-flash": 786432,       # 1,048,576 actual
        "gemini-1.5-pro": 1572864,        # 2,097,152 actual
        "gemini-1.5-flash": 786432,       # 1,048,576 actual
        "gemini-1.5-flash-8b": 786432,    # 1,048,576 actual
        
        # Deepseek
        "deepseek-chat": 96000,           # 128,000 actual
        
        # Groq
        "gemma2-9b-it": 6144,            # 8,192 actual
        "gemma-7b-it": 6144,             # 8,192 actual
        "llama3-70b-8192": 6144,         # 8,192 actual
        "llama3-8b-8192": 6144,          # 8,192 actual
        "mixtral-8x7b-32768": 24576,     # 32,768 actual
        "llama-3.3-70b-versatile": 96000, # 128,000 actual
        "llama-3.3-70b-instruct": 96000,  # 128,000 actual
        
        # Other llama models
        "llama-3.1-70b-versatile": 98304, # 131,072 actual
        "llama-3.1-8b-instant": 98304,    # 131,072 actual
        "llama-3.2-1b-preview": 6144,     # 8,192 actual
        "llama-3.2-3b-preview": 6144,     # 8,192 actual
        "llama-3.2-11b-text-preview": 6144,  # 8,192 actual
        "llama-3.2-90b-text-preview": 6144   # 8,192 actual
    }

    # Ollama-specific prompt constants
    OLLAMA_TOOL_USAGE_PROMPT = "Please analyze the request and use the available tools to help answer the question. Start by identifying what information you need."
    OLLAMA_FINAL_ANSWER_PROMPT = "Based on the tool results above, please provide the final answer to the original question."

    def _log_llm_config(self, method_name: str, **config):
        """Centralized debug logging for LLM configuration and parameters.
        
        Args:
            method_name: The name of the method calling this logger (e.g., '__init__', 'get_response')
            **config: Configuration parameters to log
        """
        # Check for debug logging - either global debug level OR explicit verbose mode
        verbose = config.get('verbose', self.verbose if hasattr(self, 'verbose') else False)
        should_log = logging.getLogger().getEffectiveLevel() == logging.DEBUG or (not isinstance(verbose, bool) and verbose >= 10)
        
        if should_log:
            # Mask sensitive information
            safe_config = config.copy()
            if 'api_key' in safe_config:
                safe_config['api_key'] = "***" if safe_config['api_key'] is not None else None
            if 'extra_settings' in safe_config and isinstance(safe_config['extra_settings'], dict):
                safe_config['extra_settings'] = {k: v for k, v in safe_config['extra_settings'].items() if k not in ["api_key"]}
            
            # Handle special formatting for certain fields
            if 'prompt' in safe_config:
                prompt = safe_config['prompt']
                # Convert to string first for consistent logging behavior
                prompt_str = str(prompt) if not isinstance(prompt, str) else prompt
                if len(prompt_str) > 100:
                    safe_config['prompt'] = prompt_str[:100] + "..."
                else:
                    safe_config['prompt'] = prompt_str
            if 'system_prompt' in safe_config:
                sp = safe_config['system_prompt']
                if sp and isinstance(sp, str) and len(sp) > 100:
                    safe_config['system_prompt'] = sp[:100] + "..."
            if 'chat_history' in safe_config:
                ch = safe_config['chat_history']
                safe_config['chat_history'] = f"[{len(ch)} messages]" if ch else None
            if 'tools' in safe_config:
                tools = safe_config['tools']
                # Check if tools is iterable before processing
                if tools and isinstance(tools, (list, tuple)):
                    safe_config['tools'] = [t.__name__ if hasattr(t, "__name__") else str(t) for t in tools]
                elif tools and callable(tools):
                    safe_config['tools'] = tools.__name__ if hasattr(tools, "__name__") else str(tools)
                else:
                    safe_config['tools'] = None
            if 'output_json' in safe_config:
                oj = safe_config['output_json']
                safe_config['output_json'] = str(oj.__class__.__name__) if oj else None
            if 'output_pydantic' in safe_config:
                op = safe_config['output_pydantic']
                safe_config['output_pydantic'] = str(op.__class__.__name__) if op else None
            
            # Log based on method name - check more specific conditions first
            if method_name == '__init__':
                logging.debug(f"LLM instance initialized with: {json.dumps(safe_config, indent=2, default=str)}")
            elif "parameters" in method_name:
                logging.debug(f"{method_name}: {json.dumps(safe_config, indent=2, default=str)}")
            elif "_async" in method_name:
                logging.debug(f"LLM async instance configuration: {json.dumps(safe_config, indent=2, default=str)}")
            else:
                logging.debug(f"{method_name} configuration: {json.dumps(safe_config, indent=2, default=str)}")

    def __init__(
        self,
        model: str,
        timeout: Optional[int] = None,
        temperature: Optional[float] = None,
        top_p: Optional[float] = None,
        n: Optional[int] = None,
        max_tokens: Optional[int] = None,
        presence_penalty: Optional[float] = None,
        frequency_penalty: Optional[float] = None,
        logit_bias: Optional[Dict[int, float]] = None,
        response_format: Optional[Dict[str, Any]] = None,
        seed: Optional[int] = None,
        logprobs: Optional[bool] = None,
        top_logprobs: Optional[int] = None,
        api_version: Optional[str] = None,
        stop_phrases: Optional[Union[str, List[str]]] = None,
        api_key: Optional[str] = None,
        base_url: Optional[str] = None,
        events: List[Any] = [],
        **extra_settings
    ):
        try:
            import litellm
            # Disable telemetry
            litellm.telemetry = False
            
            # Set litellm options globally
            litellm.set_verbose = False
            litellm.success_callback = []
            litellm._async_success_callback = []
            litellm.callbacks = []
            
            verbose = extra_settings.get('verbose', True)
            
            # Only suppress logs if not in debug mode
            if not isinstance(verbose, bool) and verbose >= 10:
                # Enable detailed debug logging
                logging.getLogger("asyncio").setLevel(logging.DEBUG)
                logging.getLogger("selector_events").setLevel(logging.DEBUG)
                logging.getLogger("litellm.utils").setLevel(logging.DEBUG)
                logging.getLogger("litellm.main").setLevel(logging.DEBUG)
                litellm.suppress_debug_messages = False
                litellm.set_verbose = True
            else:
                # Suppress debug logging for normal operation
                logging.getLogger("asyncio").setLevel(logging.WARNING)
                logging.getLogger("selector_events").setLevel(logging.WARNING)
                logging.getLogger("litellm.utils").setLevel(logging.WARNING)
                logging.getLogger("litellm.main").setLevel(logging.WARNING)
                litellm.suppress_debug_messages = True
                litellm._logging._disable_debugging()
                warnings.filterwarnings("ignore", category=RuntimeWarning)
            
        except ImportError:
            raise ImportError(
                "LiteLLM is required but not installed. "
                "Please install with: pip install 'praisonaiagents[llm]'"
            )

        self.model = model
        self.timeout = timeout
        self.temperature = temperature
        self.top_p = top_p
        self.n = n
        self.max_tokens = max_tokens
        self.presence_penalty = presence_penalty
        self.frequency_penalty = frequency_penalty
        self.logit_bias = logit_bias
        self.response_format = response_format
        self.seed = seed
        self.logprobs = logprobs
        self.top_logprobs = top_logprobs
        self.api_version = api_version
        self.stop_phrases = stop_phrases
        self.api_key = api_key
        self.base_url = base_url
        self.events = events
        self.extra_settings = extra_settings
        self.console = Console()
        self.chat_history = []
        self.verbose = verbose
        self.markdown = extra_settings.get('markdown', True)
        self.self_reflect = extra_settings.get('self_reflect', False)
        self.max_reflect = extra_settings.get('max_reflect', 3)
        self.min_reflect = extra_settings.get('min_reflect', 1)
        self.reasoning_steps = extra_settings.get('reasoning_steps', False)
        
        # Enable error dropping for cleaner output
        litellm.drop_params = True
        # Enable parameter modification for providers like Anthropic
        litellm.modify_params = True
        self._setup_event_tracking(events)
        
        # Log all initialization parameters when in debug mode or verbose >= 10
        self._log_llm_config(
            '__init__',
            model=self.model,
            timeout=self.timeout,
            temperature=self.temperature,
            top_p=self.top_p,
            n=self.n,
            max_tokens=self.max_tokens,
            presence_penalty=self.presence_penalty,
            frequency_penalty=self.frequency_penalty,
            logit_bias=self.logit_bias,
            response_format=self.response_format,
            seed=self.seed,
            logprobs=self.logprobs,
            top_logprobs=self.top_logprobs,
            api_version=self.api_version,
            stop_phrases=self.stop_phrases,
            api_key=self.api_key,
            base_url=self.base_url,
            verbose=self.verbose,
            markdown=self.markdown,
            self_reflect=self.self_reflect,
            max_reflect=self.max_reflect,
            min_reflect=self.min_reflect,
            reasoning_steps=self.reasoning_steps,
            extra_settings=self.extra_settings
        )

    def _is_ollama_provider(self) -> bool:
        """Detect if this is an Ollama provider regardless of naming convention"""
        if not self.model:
            return False
        
        # Direct ollama/ prefix
        if self.model.startswith("ollama/"):
            return True
        
        # Check base_url if provided
        if self.base_url and "ollama" in self.base_url.lower():
            return True
            
        # Check environment variables for Ollama base URL
        base_url = os.getenv("OPENAI_BASE_URL", "")
        api_base = os.getenv("OPENAI_API_BASE", "")
        
        # Common Ollama endpoints (including custom ports)
        if any(url and ("ollama" in url.lower() or ":11434" in url) 
               for url in [base_url, api_base, self.base_url or ""]):
            return True
        
        return False

    def _format_ollama_tool_result_message(self, function_name: str, tool_result: Any) -> Dict[str, str]:
        """
        Format tool result message for Ollama provider.
        Simplified approach without hardcoded regex extraction.
        """
        tool_result_str = str(tool_result)
        return {
            "role": "user",
            "content": f"The {function_name} function returned: {tool_result_str}"
        }

    def _process_stream_delta(self, delta, response_text: str, tool_calls: List[Dict], formatted_tools: Optional[List] = None) -> tuple:
        """
        Process a streaming delta chunk to extract content and tool calls.
        
        Args:
            delta: The delta object from a streaming chunk
            response_text: The accumulated response text so far
            tool_calls: The accumulated tool calls list so far
            formatted_tools: Optional list of formatted tools for tool call support check
            
        Returns:
            tuple: (updated_response_text, updated_tool_calls)
        """
        # Process content
        if delta.content:
            response_text += delta.content
        
        # Capture tool calls from streaming chunks if provider supports it
        if formatted_tools and self._supports_streaming_tools() and hasattr(delta, 'tool_calls') and delta.tool_calls:
            for tc in delta.tool_calls:
                if tc.index >= len(tool_calls):
                    tool_calls.append({
                        "id": tc.id,
                        "type": "function",
                        "function": {"name": "", "arguments": ""}
                    })
                if tc.function.name:
                    tool_calls[tc.index]["function"]["name"] = tc.function.name
                if tc.function.arguments:
                    tool_calls[tc.index]["function"]["arguments"] += tc.function.arguments
        
        return response_text, tool_calls

    def _parse_tool_call_arguments(self, tool_call: Dict, is_ollama: bool = False) -> tuple:
        """
        Safely parse tool call arguments with proper error handling
        
        Returns:
            tuple: (function_name, arguments, tool_call_id)
        """
        try:
            if is_ollama:
                # Special handling for Ollama provider which may have different structure
                if "function" in tool_call and isinstance(tool_call["function"], dict):
                    function_name = tool_call["function"]["name"]
                    arguments = json.loads(tool_call["function"]["arguments"])
                else:
                    # Try alternative format that Ollama might return
                    function_name = tool_call.get("name", "unknown_function")
                    arguments_str = tool_call.get("arguments", "{}")
                    arguments = json.loads(arguments_str) if arguments_str else {}
                tool_call_id = tool_call.get("id", f"tool_{id(tool_call)}")
            else:
                # Standard format for other providers with error handling
                function_name = tool_call["function"]["name"]
                arguments_str = tool_call["function"]["arguments"]
                arguments = json.loads(arguments_str) if arguments_str else {}
                tool_call_id = tool_call["id"]
                
        except (KeyError, json.JSONDecodeError, TypeError) as e:
            logging.error(f"Error parsing tool call arguments: {e}")
            function_name = tool_call.get("name", "unknown_function")
            arguments = {}
            tool_call_id = tool_call.get("id", f"tool_{id(tool_call)}")
            
        return function_name, arguments, tool_call_id

    def _needs_system_message_skip(self) -> bool:
        """Check if this model requires skipping system messages"""
        if not self.model:
            return False
        
        # Only skip for specific legacy o1 models that don't support system messages
        legacy_o1_models = [
            "o1-preview",           # 2024-09-12 version
            "o1-mini",              # 2024-09-12 version  
            "o1-mini-2024-09-12"    # Explicit dated version
        ]
        
        return self.model in legacy_o1_models
    
    def _supports_streaming_tools(self) -> bool:
        """
        Check if the current provider supports streaming with tools.
        
        Most providers that support tool calling also support streaming with tools,
        but some providers (like Ollama and certain local models) require non-streaming
        calls when tools are involved.
        
        Returns:
            bool: True if provider supports streaming with tools, False otherwise
        """
        if not self.model:
            return False
        
        # Ollama doesn't reliably support streaming with tools
        if self._is_ollama_provider():
            return False
        
        # Import the capability check function
        from .model_capabilities import supports_streaming_with_tools
        
        # Check if this model supports streaming with tools
        if supports_streaming_with_tools(self.model):
            return True
        
        # Anthropic Claude models support streaming with tools
        if self.model.startswith("claude-"):
            return True
        
        # Google Gemini models support streaming with tools
        if any(self.model.startswith(prefix) for prefix in ["gemini-", "gemini/"]):
            return True
        
        # For other providers, default to False to be safe
        # This ensures we make a single non-streaming call rather than risk
        # missing tool calls or making duplicate calls
        return False
    
    def _build_messages(self, prompt, system_prompt=None, chat_history=None, output_json=None, output_pydantic=None, tools=None):
        """Build messages list for LLM completion. Works for both sync and async.
        
        Args:
            prompt: The user prompt (str or list)
            system_prompt: Optional system prompt
            chat_history: Optional list of previous messages
            output_json: Optional Pydantic model for JSON output
            output_pydantic: Optional Pydantic model for JSON output (alias)
            tools: Optional list of tools available
            
        Returns:
            tuple: (messages list, original prompt)
        """
        messages = []
        
        # Check if this is a Gemini model that supports native structured outputs
        is_gemini_with_structured_output = False
        if output_json or output_pydantic:
            from .model_capabilities import supports_structured_outputs
            is_gemini_with_structured_output = (
                self._is_gemini_model() and
                supports_structured_outputs(self.model)
            )
        
        # Handle system prompt
        if system_prompt:
            # Only append JSON schema for non-Gemini models or Gemini models without structured output support
            if (output_json or output_pydantic) and not is_gemini_with_structured_output:
                schema_model = output_json or output_pydantic
                if schema_model and hasattr(schema_model, 'model_json_schema'):
                    system_prompt += f"\nReturn ONLY a JSON object that matches this Pydantic model: {json.dumps(schema_model.model_json_schema())}"
            
            # Skip system messages for legacy o1 models as they don't support them
            if not self._needs_system_message_skip():
                messages.append({"role": "system", "content": system_prompt})
        
        # Add chat history if provided
        if chat_history:
            messages.extend(chat_history)
        
        # Handle prompt modifications for JSON output
        original_prompt = prompt
        if (output_json or output_pydantic) and not is_gemini_with_structured_output:
            # Only modify prompt for non-Gemini models
            if isinstance(prompt, str):
                prompt = prompt + "\nReturn ONLY a valid JSON object. No other text or explanation."
            elif isinstance(prompt, list):
                # Create a copy to avoid modifying the original
                prompt = prompt.copy()
                for item in prompt:
                    if item.get("type") == "text":
                        item["text"] = item["text"] + "\nReturn ONLY a valid JSON object. No other text or explanation."
                        break
        
        # Add prompt to messages
        if isinstance(prompt, list):
            messages.append({"role": "user", "content": prompt})
        else:
            messages.append({"role": "user", "content": prompt})
        
        return messages, original_prompt

    def _fix_array_schemas(self, schema: Dict) -> Dict:
        """
        Recursively fix array schemas by adding missing 'items' attribute.
        
        This ensures compatibility with OpenAI's function calling format which
        requires array types to specify the type of items they contain.
        
        Args:
            schema: The schema dictionary to fix
            
        Returns:
            dict: The fixed schema
        """
        if not isinstance(schema, dict):
            return schema
            
        # Create a copy to avoid modifying the original
        fixed_schema = schema.copy()
        
        # Fix array types at the current level
        if fixed_schema.get("type") == "array" and "items" not in fixed_schema:
            # Add a default items schema for arrays without it
            fixed_schema["items"] = {"type": "string"}
            
        # Recursively fix nested schemas in properties
        if "properties" in fixed_schema and isinstance(fixed_schema["properties"], dict):
            fixed_properties = {}
            for prop_name, prop_schema in fixed_schema["properties"].items():
                if isinstance(prop_schema, dict):
                    fixed_properties[prop_name] = self._fix_array_schemas(prop_schema)
                else:
                    fixed_properties[prop_name] = prop_schema
            fixed_schema["properties"] = fixed_properties
            
        # Fix items schema if it exists
        if "items" in fixed_schema and isinstance(fixed_schema["items"], dict):
            fixed_schema["items"] = self._fix_array_schemas(fixed_schema["items"])
            
        return fixed_schema

    def _format_tools_for_litellm(self, tools: Optional[List[Any]]) -> Optional[List[Dict]]:
        """Format tools for LiteLLM - handles all tool formats.
        
        Supports:
        - Pre-formatted OpenAI tools (dicts with type='function')
        - Lists of pre-formatted tools
        - Callable functions
        - String function names
        
        Args:
            tools: List of tools in various formats
            
        Returns:
            List of formatted tools or None
        """
        if not tools:
            return None
            
        formatted_tools = []
        for tool in tools:
            # Check if the tool is already in OpenAI format (e.g. from MCP.to_openai_tool())
            if isinstance(tool, dict) and 'type' in tool and tool['type'] == 'function':
                # Validate nested dictionary structure before accessing
                if 'function' in tool and isinstance(tool['function'], dict) and 'name' in tool['function']:
                    logging.debug(f"Using pre-formatted OpenAI tool: {tool['function']['name']}")
                    # Fix array schemas in the tool parameters
                    fixed_tool = tool.copy()
                    if 'parameters' in fixed_tool['function']:
                        fixed_tool['function']['parameters'] = self._fix_array_schemas(fixed_tool['function']['parameters'])
                    formatted_tools.append(fixed_tool)
                else:
                    logging.debug(f"Skipping malformed OpenAI tool: missing function or name")
            # Handle lists of tools (e.g. from MCP.to_openai_tool())
            elif isinstance(tool, list):
                for subtool in tool:
                    if isinstance(subtool, dict) and 'type' in subtool and subtool['type'] == 'function':
                        # Validate nested dictionary structure before accessing
                        if 'function' in subtool and isinstance(subtool['function'], dict) and 'name' in subtool['function']:
                            logging.debug(f"Using pre-formatted OpenAI tool from list: {subtool['function']['name']}")
                            # Fix array schemas in the tool parameters
                            fixed_tool = subtool.copy()
                            if 'parameters' in fixed_tool['function']:
                                fixed_tool['function']['parameters'] = self._fix_array_schemas(fixed_tool['function']['parameters'])
                            formatted_tools.append(fixed_tool)
                        else:
                            logging.debug(f"Skipping malformed OpenAI tool in list: missing function or name")
            elif callable(tool):
                tool_def = self._generate_tool_definition(tool)
                if tool_def:
                    formatted_tools.append(tool_def)
            elif isinstance(tool, str):
                tool_def = self._generate_tool_definition(tool)
                if tool_def:
                    formatted_tools.append(tool_def)
            else:
                logging.debug(f"Skipping tool of unsupported type: {type(tool)}")
                
        # Validate JSON serialization before returning
        if formatted_tools:
            try:
                import json
                json.dumps(formatted_tools)  # Validate serialization
            except (TypeError, ValueError) as e:
                logging.error(f"Tools are not JSON serializable: {e}")
                return None
                
        return formatted_tools if formatted_tools else None

    def get_response(
        self,
        prompt: Union[str, List[Dict]],
        system_prompt: Optional[str] = None,
        chat_history: Optional[List[Dict]] = None,
        temperature: float = 0.2,
        tools: Optional[List[Any]] = None,
        output_json: Optional[BaseModel] = None,
        output_pydantic: Optional[BaseModel] = None,
        verbose: bool = True,
        markdown: bool = True,
        self_reflect: bool = False,
        max_reflect: int = 3,
        min_reflect: int = 1,
        console: Optional[Console] = None,
        agent_name: Optional[str] = None,
        agent_role: Optional[str] = None,
        agent_tools: Optional[List[str]] = None,
        task_name: Optional[str] = None,
        task_description: Optional[str] = None,
        task_id: Optional[str] = None,
        execute_tool_fn: Optional[Callable] = None,
        stream: bool = True,
        **kwargs
    ) -> str:
        """Enhanced get_response with all OpenAI-like features"""
        logging.info(f"Getting response from {self.model}")
        # Log all self values when in debug mode
        self._log_llm_config(
            'LLM instance',
            model=self.model,
            timeout=self.timeout,
            temperature=self.temperature,
            top_p=self.top_p,
            n=self.n,
            max_tokens=self.max_tokens,
            presence_penalty=self.presence_penalty,
            frequency_penalty=self.frequency_penalty,
            logit_bias=self.logit_bias,
            response_format=self.response_format,
            seed=self.seed,
            logprobs=self.logprobs,
            top_logprobs=self.top_logprobs,
            api_version=self.api_version,
            stop_phrases=self.stop_phrases,
            api_key=self.api_key,
            base_url=self.base_url,
            verbose=self.verbose,
            markdown=self.markdown,
            self_reflect=self.self_reflect,
            max_reflect=self.max_reflect,
            min_reflect=self.min_reflect,
            reasoning_steps=self.reasoning_steps
        )
        
        # Log the parameter values passed to get_response
        self._log_llm_config(
            'get_response parameters',
            prompt=prompt,
            system_prompt=system_prompt,
            chat_history=chat_history,
            temperature=temperature,
            tools=tools,
            output_json=output_json,
            output_pydantic=output_pydantic,
            verbose=verbose,
            markdown=markdown,
            self_reflect=self_reflect,
            max_reflect=max_reflect,
            min_reflect=min_reflect,
            agent_name=agent_name,
            agent_role=agent_role,
            agent_tools=agent_tools,
            kwargs=str(kwargs)
        )
        try:
            import litellm
            # This below **kwargs** is passed to .completion() directly. so reasoning_steps has to be popped. OR find alternate best way of handling this.
            reasoning_steps = kwargs.pop('reasoning_steps', self.reasoning_steps) 
            # Disable litellm debug messages
            litellm.set_verbose = False
            
            # Format tools if provided
            formatted_tools = self._format_tools_for_litellm(tools)
            
            # Build messages list using shared helper
            messages, original_prompt = self._build_messages(
                prompt=prompt,
                system_prompt=system_prompt,
                chat_history=chat_history,
                output_json=output_json,
                output_pydantic=output_pydantic
            )

            start_time = time.time()
            reflection_count = 0
            callback_executed = False  # Track if callback has been executed for this interaction
            interaction_displayed = False  # Track if interaction has been displayed

            # Display initial instruction once
            if verbose:
                display_text = prompt
                if isinstance(prompt, list):
                    display_text = next((item["text"] for item in prompt if item["type"] == "text"), "")
                
                if display_text and str(display_text).strip():
                    display_instruction(
                        f"Agent {agent_name} is processing prompt: {display_text}",
                        console=console,
                        agent_name=agent_name,
                        agent_role=agent_role,
                        agent_tools=agent_tools
                    )

            # Sequential tool calling loop - similar to agent.py
            max_iterations = 10  # Prevent infinite loops
            iteration_count = 0
            final_response_text = ""
            stored_reasoning_content = None  # Store reasoning content from tool execution

            while iteration_count < max_iterations:
                try:
                    # Get response from LiteLLM
                    current_time = time.time()

                    # If reasoning_steps is True, do a single non-streaming call
                    if reasoning_steps:
                        resp = litellm.completion(
                            **self._build_completion_params(
                                messages=messages,
                                temperature=temperature,
                                stream=False,  # force non-streaming
                                tools=formatted_tools,
                                output_json=output_json,
                                output_pydantic=output_pydantic,
                                **{k:v for k,v in kwargs.items() if k != 'reasoning_steps'}
                            )
                        )
                        reasoning_content = resp["choices"][0]["message"].get("provider_specific_fields", {}).get("reasoning_content")
                        response_text = resp["choices"][0]["message"]["content"]
                        final_response = resp
                        
                        # Always execute callbacks regardless of verbose setting
                        generation_time_val = time.time() - current_time
                        interaction_displayed = False
                        
                        response_content = f"Reasoning:\n{reasoning_content}\n\nAnswer:\n{response_text}" if reasoning_content else response_text
                        execute_sync_callback(
                            'interaction',
                            message=original_prompt,
                            response=response_content,
                            markdown=markdown,
                            generation_time=generation_time_val
                        )
                        
                        # Optionally display reasoning if present
                        if verbose and reasoning_content and not interaction_displayed:
                            display_interaction(
                                original_prompt,
                                f"Reasoning:\n{reasoning_content}\n\nAnswer:\n{response_text}",
                                markdown=markdown,
<<<<<<< HEAD
                                generation_time=time.time() - current_time,
                                console=console,
                                agent_name=agent_name,
                                agent_role=agent_role,
                                agent_tools=agent_tools,
                                task_name=task_name,
                                task_description=task_description,
                                task_id=task_id
=======
                                generation_time=generation_time_val,
                                console=console
>>>>>>> 32794cdd
                            )
                            interaction_displayed = True
                        elif verbose and not interaction_displayed:
                            display_interaction(
                                original_prompt,
                                response_text,
                                markdown=markdown,
<<<<<<< HEAD
                                generation_time=time.time() - current_time,
                                console=console,
                                agent_name=agent_name,
                                agent_role=agent_role,
                                agent_tools=agent_tools,
                                task_name=task_name,
                                task_description=task_description,
                                task_id=task_id
=======
                                generation_time=generation_time_val,
                                console=console
>>>>>>> 32794cdd
                            )
                            interaction_displayed = True
                    
                    # Otherwise do the existing streaming approach
                    else:
                        # Determine if we should use streaming based on tool support
                        use_streaming = stream
                        if formatted_tools and not self._supports_streaming_tools():
                            # Provider doesn't support streaming with tools, use non-streaming
                            use_streaming = False
                        
                        if use_streaming:
                            # Streaming approach (with or without tools)
                            tool_calls = []
                            response_text = ""
                            
                            if verbose:
                                with Live(display_generating("", current_time), console=console, refresh_per_second=4) as live:
                                    for chunk in litellm.completion(
                                        **self._build_completion_params(
                                            messages=messages,
                                            tools=formatted_tools,
                                            temperature=temperature,
                                            stream=True,
                                            output_json=output_json,
                                            output_pydantic=output_pydantic,
                                            **kwargs
                                        )
                                    ):
                                        if chunk and chunk.choices and chunk.choices[0].delta:
                                            delta = chunk.choices[0].delta
                                            response_text, tool_calls = self._process_stream_delta(
                                                delta, response_text, tool_calls, formatted_tools
                                            )
                                            if delta.content:
                                                live.update(display_generating(response_text, current_time))

                            else:
                                # Non-verbose streaming
                                for chunk in litellm.completion(
                                    **self._build_completion_params(
                                        messages=messages,
                                        tools=formatted_tools,
                                        temperature=temperature,
                                        stream=True,
                                        output_json=output_json,
                                        output_pydantic=output_pydantic,
                                        **kwargs
                                    )
                                ):
                                    if chunk and chunk.choices and chunk.choices[0].delta:
                                        delta = chunk.choices[0].delta
                                        if delta.content:
                                            response_text += delta.content
                                        
                                        # Capture tool calls from streaming chunks if provider supports it
                                        if formatted_tools and self._supports_streaming_tools():
                                            tool_calls = self._process_tool_calls_from_stream(delta, tool_calls)
                            
                            response_text = response_text.strip() if response_text else ""
                            
                            # Always execute callbacks after streaming completes
                            execute_sync_callback(
                                'interaction',
                                message=original_prompt,
                                response=response_text,
                                markdown=markdown,
                                generation_time=time.time() - current_time
                            )

                            
                            # Create a mock final_response with the captured data
                            final_response = {
                                "choices": [{
                                    "message": {
                                        "content": response_text,
                                        "tool_calls": tool_calls if tool_calls else None
                                    }
                                }]
                            }
                        else:
                            # Non-streaming approach (when tools require it or streaming is disabled)
                            final_response = litellm.completion(
                                **self._build_completion_params(
                                    messages=messages,
                                    tools=formatted_tools,
                                    temperature=temperature,
                                    stream=False,
                                    output_json=output_json,
                                    output_pydantic=output_pydantic,
                                    **kwargs
                                )
                            )
                            response_text = final_response["choices"][0]["message"]["content"]
                            
                            # Always execute callbacks regardless of verbose setting
                            execute_sync_callback(
                                'interaction',
                                message=original_prompt,
                                response=response_text,
                                markdown=markdown,
                                generation_time=time.time() - current_time
                            )
                            

                            if verbose and not interaction_displayed:
                                # Display the complete response at once
                                display_interaction(
                                    original_prompt,
                                    response_text,
                                    markdown=markdown,
                                    generation_time=time.time() - current_time,
                                    console=console,
                                    agent_name=agent_name,
                                    agent_role=agent_role,
                                    agent_tools=agent_tools,
                                    task_name=task_name,
                                    task_description=task_description,
                                    task_id=task_id
                                )
                                interaction_displayed = True
                    
                    tool_calls = final_response["choices"][0]["message"].get("tool_calls")
                    
                    # For Ollama, if response is empty but we have tools, prompt for tool usage
                    if self._is_ollama_provider() and (not response_text or response_text.strip() == "") and formatted_tools and iteration_count == 0:
                        messages.append({
                            "role": "user",
                            "content": self.OLLAMA_TOOL_USAGE_PROMPT
                        })
                        iteration_count += 1
                        continue
                    
                    # Handle tool calls - Sequential tool calling logic
                    if tool_calls and execute_tool_fn:
                        # Convert tool_calls to a serializable format for all providers
                        serializable_tool_calls = self._serialize_tool_calls(tool_calls)
                        # Check if this is Ollama provider
                        if self._is_ollama_provider():
                            # For Ollama, only include role and content
                            messages.append({
                                "role": "assistant",
                                "content": response_text
                            })
                        else:
                            # For other providers, include tool_calls
                            messages.append({
                                "role": "assistant",
                                "content": response_text,
                                "tool_calls": serializable_tool_calls
                            })
                        
                        should_continue = False
                        tool_results = []  # Store all tool results
                        for tool_call in tool_calls:
                            # Handle both object and dict access patterns
                            is_ollama = self._is_ollama_provider()
                            function_name, arguments, tool_call_id = self._extract_tool_call_info(tool_call, is_ollama)

                            logging.debug(f"[TOOL_EXEC_DEBUG] About to execute tool {function_name} with args: {arguments}")
                            tool_result = execute_tool_fn(function_name, arguments)
                            logging.debug(f"[TOOL_EXEC_DEBUG] Tool execution result: {tool_result}")
                            tool_results.append(tool_result)  # Store the result

                            if verbose:
                                display_message = f"Agent {agent_name} called function '{function_name}' with arguments: {arguments}\n"
                                if tool_result:
                                    display_message += f"Function returned: {tool_result}"
                                    logging.debug(f"[TOOL_EXEC_DEBUG] Display message with result: {display_message}")
                                else:
                                    display_message += "Function returned no output"
                                    logging.debug("[TOOL_EXEC_DEBUG] Tool returned no output")
                                
                                logging.debug(f"[TOOL_EXEC_DEBUG] About to display tool call with message: {display_message}")
                                display_tool_call(display_message, console=console)
                                
                            # Check if this is Ollama provider
                            if self._is_ollama_provider():
                                # For Ollama, use user role and format as natural language
                                messages.append(self._format_ollama_tool_result_message(function_name, tool_result))
                            else:
                                # For other providers, use tool role with tool_call_id
                                messages.append({
                                    "role": "tool",
                                    "tool_call_id": tool_call_id,
                                    "content": json.dumps(tool_result) if tool_result is not None else "Function returned an empty output"
                                })

                            # Check if we should continue (for tools like sequential thinking)
                            # This mimics the logic from agent.py lines 1004-1007
                            if function_name == "sequentialthinking" and arguments.get("nextThoughtNeeded", False):
                                should_continue = True
                        
                        # If we should continue, increment iteration and continue loop
                        if should_continue:
                            iteration_count += 1
                            continue

                        # For Ollama, add explicit prompt if we need a final answer
                        if self._is_ollama_provider() and iteration_count > 0:
                            # Add an explicit prompt for Ollama to generate the final answer
                            messages.append({
                                "role": "user", 
                                "content": self.OLLAMA_FINAL_ANSWER_PROMPT
                            })
                        
                        # After tool execution, continue the loop to check if more tools are needed
                        # instead of immediately trying to get a final response
                        iteration_count += 1
                        continue
                    else:
                        # No tool calls, we're done with this iteration
                        # If we've executed tools in previous iterations, this response contains the final answer
                        if iteration_count > 0:
                            final_response_text = response_text.strip() if response_text else ""
                        break
                        
                except Exception as e:
                    logging.error(f"Error in LLM iteration {iteration_count}: {e}")
                    break
                    
            # End of while loop - return final response
            if final_response_text:
                return final_response_text
            
            # No tool calls were made in this iteration, return the response
            # Always execute callbacks regardless of verbose setting
            generation_time_val = time.time() - start_time
            response_content = f"Reasoning:\n{stored_reasoning_content}\n\nAnswer:\n{response_text}" if stored_reasoning_content else response_text
            execute_sync_callback(
                'interaction',
                message=original_prompt,
                response=response_content,
                markdown=markdown,
                generation_time=generation_time_val
            )
            
            if verbose and not interaction_displayed:
                # If we have stored reasoning content from tool execution, display it
                if stored_reasoning_content:
                    display_interaction(
                        original_prompt,
                        f"Reasoning:\n{stored_reasoning_content}\n\nAnswer:\n{response_text}",
                        markdown=markdown,
                        generation_time=time.time() - start_time,
                        console=console,
                        agent_name=agent_name,
                        agent_role=agent_role,
                        agent_tools=agent_tools,
                        task_name=task_name,
                        task_description=task_description,
                        task_id=task_id
                    )
                else:
                    display_interaction(
                        original_prompt,
                        response_text,
                        markdown=markdown,
                        generation_time=time.time() - start_time,
                        console=console,
                        agent_name=agent_name,
                        agent_role=agent_role,
                        agent_tools=agent_tools,
                        task_name=task_name,
                        task_description=task_description,
                        task_id=task_id
                    )
                interaction_displayed = True
            
            response_text = response_text.strip() if response_text else ""
            
            # Return reasoning content if reasoning_steps is True and we have it
            if reasoning_steps and stored_reasoning_content:
                return stored_reasoning_content
            
            # Handle output formatting
            if output_json or output_pydantic:
                self.chat_history.append({"role": "user", "content": original_prompt})
                self.chat_history.append({"role": "assistant", "content": response_text})
                # Always execute callbacks regardless of verbose setting
                if not interaction_displayed:
                    execute_sync_callback(
                        'interaction',
                        message=original_prompt,
                        response=response_text,
                        markdown=markdown,
                        generation_time=time.time() - start_time
                    )
                if verbose and not interaction_displayed:
                    display_interaction(original_prompt, response_text, markdown=markdown,
                                     generation_time=time.time() - start_time, console=console,
                                     agent_name=agent_name, agent_role=agent_role, agent_tools=agent_tools,
                                     task_name=task_name, task_description=task_description, task_id=task_id)
                    interaction_displayed = True
                return response_text

            if not self_reflect:
                # Always execute callbacks regardless of verbose setting
                if not interaction_displayed:
                    execute_sync_callback(
                        'interaction',
                        message=original_prompt,
                        response=response_text,
                        markdown=markdown,
                        generation_time=time.time() - start_time
                    )

                if verbose and not interaction_displayed:
                    display_interaction(original_prompt, response_text, markdown=markdown,
                                     generation_time=time.time() - start_time, console=console,
                                     agent_name=agent_name, agent_role=agent_role, agent_tools=agent_tools,
                                     task_name=task_name, task_description=task_description, task_id=task_id)
                    interaction_displayed = True
                # Return reasoning content if reasoning_steps is True
                if reasoning_steps and stored_reasoning_content:
                    return stored_reasoning_content
                return response_text

            # Handle self-reflection loop
            while reflection_count < max_reflect:
                # Handle self-reflection
                reflection_prompt = f"""
Reflect on your previous response: '{response_text}'.
Identify any flaws, improvements, or actions.
Provide a "satisfactory" status ('yes' or 'no').
Output MUST be JSON with 'reflection' and 'satisfactory'.
                """
                
                reflection_messages = messages + [
                    {"role": "assistant", "content": response_text},
                    {"role": "user", "content": reflection_prompt}
                ]

                # If reasoning_steps is True, do a single non-streaming call to capture reasoning
                if reasoning_steps:
                    reflection_resp = litellm.completion(
                        **self._build_completion_params(
                            messages=reflection_messages,
                            temperature=temperature,
                            stream=False,  # Force non-streaming
                            response_format={"type": "json_object"},
                            output_json=output_json,
                            output_pydantic=output_pydantic,
                            **{k:v for k,v in kwargs.items() if k != 'reasoning_steps'}
                        )
                    )
                    # Grab reflection text and optional reasoning
                    reasoning_content = reflection_resp["choices"][0]["message"].get("provider_specific_fields", {}).get("reasoning_content")
                    reflection_text = reflection_resp["choices"][0]["message"]["content"]

                    # Optionally display reasoning if present
                    if verbose and reasoning_content:
                        display_interaction(
                            "Reflection reasoning:",
                            f"{reasoning_content}\n\nReflection result:\n{reflection_text}",
                            markdown=markdown,
                            generation_time=time.time() - start_time,
                            console=console,
                            agent_name=agent_name,
                            agent_role=agent_role,
                            agent_tools=agent_tools,
                            task_name=task_name,
                            task_description=task_description,
                            task_id=task_id
                        )
                    elif verbose:
                        display_interaction(
                            "Self-reflection (non-streaming):",
                            reflection_text,
                            markdown=markdown,
                            generation_time=time.time() - start_time,
                            console=console,
                            agent_name=agent_name,
                            agent_role=agent_role,
                            agent_tools=agent_tools,
                            task_name=task_name,
                            task_description=task_description,
                            task_id=task_id
                        )
                else:
                    # Existing streaming approach
                    if verbose:
                        with Live(display_generating("", start_time), console=console, refresh_per_second=4) as live:
                            reflection_text = ""
                            for chunk in litellm.completion(
                                **self._build_completion_params(
                                    messages=reflection_messages,
                                    temperature=temperature,
                                    stream=stream,
                                    response_format={"type": "json_object"},
                                    output_json=output_json,
                                    output_pydantic=output_pydantic,
                                    **{k:v for k,v in kwargs.items() if k != 'reasoning_steps'}
                                )
                            ):
                                if chunk and chunk.choices and chunk.choices[0].delta.content:
                                    content = chunk.choices[0].delta.content
                                    reflection_text += content
                                    live.update(display_generating(reflection_text, start_time))
                    else:
                        reflection_text = ""
                        for chunk in litellm.completion(
                            **self._build_completion_params(
                                messages=reflection_messages,
                                temperature=temperature,
                                stream=stream,
                                response_format={"type": "json_object"},
                                output_json=output_json,
                                output_pydantic=output_pydantic,
                                **{k:v for k,v in kwargs.items() if k != 'reasoning_steps'}
                            )
                        ):
                            if chunk and chunk.choices and chunk.choices[0].delta.content:
                                reflection_text += chunk.choices[0].delta.content

                try:
                    reflection_data = json.loads(reflection_text)
                    satisfactory = reflection_data.get("satisfactory", "no").lower() == "yes"

                    if verbose:
                        display_self_reflection(
                            f"Agent {agent_name} self reflection: reflection='{reflection_data['reflection']}' satisfactory='{reflection_data['satisfactory']}'",
                            console=console
                        )

                    if satisfactory and reflection_count >= min_reflect - 1:
                        if verbose and not interaction_displayed:
                            display_interaction(prompt, response_text, markdown=markdown,
                                             generation_time=time.time() - start_time, console=console,
                                             agent_name=agent_name, agent_role=agent_role, agent_tools=agent_tools,
                                             task_name=task_name, task_description=task_description, task_id=task_id)
                            interaction_displayed = True
                        return response_text

                    if reflection_count >= max_reflect - 1:
                        if verbose and not interaction_displayed:
                            display_interaction(prompt, response_text, markdown=markdown,
                                             generation_time=time.time() - start_time, console=console,
                                             agent_name=agent_name, agent_role=agent_role, agent_tools=agent_tools,
                                             task_name=task_name, task_description=task_description, task_id=task_id)
                            interaction_displayed = True
                        return response_text

                    reflection_count += 1
                    messages.extend([
                        {"role": "assistant", "content": response_text},
                        {"role": "user", "content": reflection_prompt},
                        {"role": "assistant", "content": reflection_text},
                        {"role": "user", "content": "Now regenerate your response using the reflection you made"}
                    ])
                    
                    # Get new response after reflection
                    if verbose:
                        with Live(display_generating("", time.time()), console=console, refresh_per_second=4) as live:
                            response_text = ""
                            for chunk in litellm.completion(
                                **self._build_completion_params(
                                    messages=messages,
                                    temperature=temperature,
                                    stream=True,
                                    output_json=output_json,
                                    output_pydantic=output_pydantic,
                                    **kwargs
                                )
                            ):
                                if chunk and chunk.choices and chunk.choices[0].delta.content:
                                    content = chunk.choices[0].delta.content
                                    response_text += content
                                    live.update(display_generating(response_text, time.time()))
                    else:
                        response_text = ""
                        for chunk in litellm.completion(
                            **self._build_completion_params(
                                messages=messages,
                                temperature=temperature,
                                stream=True,
                                output_json=output_json,
                                output_pydantic=output_pydantic,
                                **kwargs
                            )
                        ):
                            if chunk and chunk.choices and chunk.choices[0].delta.content:
                                response_text += chunk.choices[0].delta.content
                    
                    response_text = response_text.strip() if response_text else ""
                    continue

                except json.JSONDecodeError:
                    reflection_count += 1
                    if reflection_count >= max_reflect:
                        if verbose and not interaction_displayed:
                            display_interaction(prompt, response_text, markdown=markdown,
                                             generation_time=time.time() - start_time, console=console,
                                             agent_name=agent_name, agent_role=agent_role, agent_tools=agent_tools,
                                             task_name=task_name, task_description=task_description, task_id=task_id)
                            interaction_displayed = True
                        return response_text
                    continue
                except Exception as e:
                    display_error(f"Error in LLM response: {str(e)}")
                    return None
            
            # If we've exhausted reflection attempts
            if verbose and not interaction_displayed:
                display_interaction(prompt, response_text, markdown=markdown,
                                 generation_time=time.time() - start_time, console=console)
                interaction_displayed = True
            return response_text

        except Exception as error:
            display_error(f"Error in get_response: {str(error)}")
            raise
        
        # Log completion time if in debug mode
        if logging.getLogger().getEffectiveLevel() == logging.DEBUG:
            total_time = time.time() - start_time
            logging.debug(f"get_response completed in {total_time:.2f} seconds")

    def _is_gemini_model(self) -> bool:
        """Check if the model is a Gemini model."""
        if not self.model:
            return False
        return any(prefix in self.model.lower() for prefix in ['gemini', 'gemini/', 'google/gemini'])

    async def get_response_async(
        self,
        prompt: Union[str, List[Dict]],
        system_prompt: Optional[str] = None,
        chat_history: Optional[List[Dict]] = None,
        temperature: float = 0.2,
        tools: Optional[List[Any]] = None,
        output_json: Optional[BaseModel] = None,
        output_pydantic: Optional[BaseModel] = None,
        verbose: bool = True,
        markdown: bool = True,
        self_reflect: bool = False,
        max_reflect: int = 3,
        min_reflect: int = 1,
        console: Optional[Console] = None,
        agent_name: Optional[str] = None,
        agent_role: Optional[str] = None,
        agent_tools: Optional[List[str]] = None,
        task_name: Optional[str] = None,
        task_description: Optional[str] = None,
        task_id: Optional[str] = None,
        execute_tool_fn: Optional[Callable] = None,
        stream: bool = True,
        **kwargs
    ) -> str:
        """Async version of get_response with identical functionality."""
        try:
            import litellm
            logging.info(f"Getting async response from {self.model}")
            # Log all self values when in debug mode
            self._log_llm_config(
                'get_response_async',
                model=self.model,
                timeout=self.timeout,
                temperature=self.temperature,
                top_p=self.top_p,
                n=self.n,
                max_tokens=self.max_tokens,
                presence_penalty=self.presence_penalty,
                frequency_penalty=self.frequency_penalty,
                logit_bias=self.logit_bias,
                response_format=self.response_format,
                seed=self.seed,
                logprobs=self.logprobs,
                top_logprobs=self.top_logprobs,
                api_version=self.api_version,
                stop_phrases=self.stop_phrases,
                api_key=self.api_key,
                base_url=self.base_url,
                verbose=self.verbose,
                markdown=self.markdown,
                self_reflect=self.self_reflect,
                max_reflect=self.max_reflect,
                min_reflect=self.min_reflect,
                reasoning_steps=self.reasoning_steps
            )
            
            # Log the parameter values passed to get_response_async
            self._log_llm_config(
                'get_response_async parameters',
                prompt=prompt,
                system_prompt=system_prompt,
                chat_history=chat_history,
                temperature=temperature,
                tools=tools,
                output_json=output_json,
                output_pydantic=output_pydantic,
                verbose=verbose,
                markdown=markdown,
                self_reflect=self_reflect,
                max_reflect=max_reflect,
                min_reflect=min_reflect,
                agent_name=agent_name,
                agent_role=agent_role,
                agent_tools=agent_tools,
                kwargs=str(kwargs)
            )
            reasoning_steps = kwargs.pop('reasoning_steps', self.reasoning_steps)
            litellm.set_verbose = False

            # Build messages list using shared helper
            messages, original_prompt = self._build_messages(
                prompt=prompt,
                system_prompt=system_prompt,
                chat_history=chat_history,
                output_json=output_json,
                output_pydantic=output_pydantic
            )

            start_time = time.time()
            reflection_count = 0
            interaction_displayed = False  # Track if interaction has been displayed

            # Format tools for LiteLLM using the shared helper
            formatted_tools = self._format_tools_for_litellm(tools)

            # Initialize variables for iteration loop
            max_iterations = 10  # Prevent infinite loops
            iteration_count = 0
            final_response_text = ""
            stored_reasoning_content = None  # Store reasoning content from tool execution

            while iteration_count < max_iterations:
                response_text = ""
                reasoning_content = None
                tool_calls = []
                
                if reasoning_steps and iteration_count == 0:
                    # Non-streaming call to capture reasoning
                    resp = await litellm.acompletion(
                        **self._build_completion_params(
                            messages=messages,
                            temperature=temperature,
                            stream=False,  # force non-streaming
                            output_json=output_json,
                            output_pydantic=output_pydantic,
                            **{k:v for k,v in kwargs.items() if k != 'reasoning_steps'}
                        )
                    )
                    reasoning_content = resp["choices"][0]["message"].get("provider_specific_fields", {}).get("reasoning_content")
                    response_text = resp["choices"][0]["message"]["content"]
                    
                    if verbose and reasoning_content and not interaction_displayed:
                        display_interaction(
                            "Initial reasoning:",
                            f"Reasoning:\n{reasoning_content}\n\nAnswer:\n{response_text}",
                            markdown=markdown,
                            generation_time=time.time() - start_time,
                            console=console,
                            agent_name=agent_name,
                            agent_role=agent_role,
                            agent_tools=agent_tools,
                            task_name=task_name,
                            task_description=task_description,
                            task_id=task_id
                        )
                        interaction_displayed = True
                    elif verbose and not interaction_displayed:
                        display_interaction(
                            "Initial response:",
                            response_text,
                            markdown=markdown,
                            generation_time=time.time() - start_time,
                            console=console,
                            agent_name=agent_name,
                            agent_role=agent_role,
                            agent_tools=agent_tools,
                            task_name=task_name,
                            task_description=task_description,
                            task_id=task_id
                        )
                        interaction_displayed = True
                else:
                    # Determine if we should use streaming based on tool support
                    use_streaming = stream
                    if formatted_tools and not self._supports_streaming_tools():
                        # Provider doesn't support streaming with tools, use non-streaming
                        use_streaming = False
                    
                    if use_streaming:
                        # Streaming approach (with or without tools)
                        tool_calls = []
                        
                        if verbose:
                            async for chunk in await litellm.acompletion(
                                **self._build_completion_params(
                                    messages=messages,
                                    temperature=temperature,
                                    stream=True,
                                    tools=formatted_tools,
                                    output_json=output_json,
                                    output_pydantic=output_pydantic,
                                    **kwargs
                                )
                            ):
                                if chunk and chunk.choices and chunk.choices[0].delta:
                                    delta = chunk.choices[0].delta
                                    response_text, tool_calls = self._process_stream_delta(
                                        delta, response_text, tool_calls, formatted_tools
                                    )
                                    if delta.content:
                                        print("\033[K", end="\r")  
                                        print(f"Generating... {time.time() - start_time:.1f}s", end="\r")

                        else:
                            # Non-verbose streaming
                            async for chunk in await litellm.acompletion(
                                **self._build_completion_params(
                                    messages=messages,
                                    temperature=temperature,
                                    stream=True,
                                    tools=formatted_tools,
                                    output_json=output_json,
                                    output_pydantic=output_pydantic,
                                    **kwargs
                                )
                            ):
                                if chunk and chunk.choices and chunk.choices[0].delta:
                                    delta = chunk.choices[0].delta
                                    if delta.content:
                                        response_text += delta.content
                                    
                                    # Capture tool calls from streaming chunks if provider supports it
                                    if formatted_tools and self._supports_streaming_tools():
                                        tool_calls = self._process_tool_calls_from_stream(delta, tool_calls)
                        
                        response_text = response_text.strip() if response_text else ""
                        
                        # We already have tool_calls from streaming if supported
                        # No need for a second API call!
                    else:
                        # Non-streaming approach (when tools require it or streaming is disabled)
                        tool_response = await litellm.acompletion(
                            **self._build_completion_params(
                                messages=messages,
                                temperature=temperature,
                                stream=False,
                                tools=formatted_tools,
                                output_json=output_json,
                                output_pydantic=output_pydantic,
                                **{k:v for k,v in kwargs.items() if k != 'reasoning_steps'}
                            )
                        )
                        response_text = tool_response.choices[0].message.get("content", "")
                        tool_calls = tool_response.choices[0].message.get("tool_calls", [])
                        
                        if verbose and not interaction_displayed:
                            # Display the complete response at once
                            display_interaction(
                                original_prompt,
                                response_text,
                                markdown=markdown,
                                generation_time=time.time() - start_time,
                                console=console,
                                agent_name=agent_name,
                                agent_role=agent_role,
                                agent_tools=agent_tools,
                                task_name=task_name,
                                task_description=task_description,
                                task_id=task_id
                            )
                            interaction_displayed = True

                # For Ollama, if response is empty but we have tools, prompt for tool usage
                if self._is_ollama_provider() and (not response_text or response_text.strip() == "") and formatted_tools and iteration_count == 0:
                    messages.append({
                        "role": "user",
                        "content": self.OLLAMA_TOOL_USAGE_PROMPT
                    })
                    iteration_count += 1
                    continue
                
                # Now handle tools if we have them (either from streaming or non-streaming)
                if tools and execute_tool_fn and tool_calls:
                    # Convert tool_calls to a serializable format for all providers
                    serializable_tool_calls = self._serialize_tool_calls(tool_calls)
                    # Check if it's Ollama provider
                    if self._is_ollama_provider():
                        # For Ollama, only include role and content
                        messages.append({
                            "role": "assistant",
                            "content": response_text
                        })
                    else:
                        # For other providers, include tool_calls
                        messages.append({
                            "role": "assistant",
                            "content": response_text,
                            "tool_calls": serializable_tool_calls
                        })
                    
                    tool_results = []  # Store all tool results
                    for tool_call in tool_calls:
                        # Handle both object and dict access patterns
                        is_ollama = self._is_ollama_provider()
                        function_name, arguments, tool_call_id = self._extract_tool_call_info(tool_call, is_ollama)

                        tool_result = await execute_tool_fn(function_name, arguments)
                        tool_results.append(tool_result)  # Store the result

                        if verbose:
                            display_message = f"Agent {agent_name} called function '{function_name}' with arguments: {arguments}\n"
                            if tool_result:
                                display_message += f"Function returned: {tool_result}"
                            else:
                                display_message += "Function returned no output"
                            display_tool_call(display_message, console=console)
                        # Check if it's Ollama provider
                        if self._is_ollama_provider():
                            # For Ollama, use user role and format as natural language
                            messages.append(self._format_ollama_tool_result_message(function_name, tool_result))
                        else:
                            # For other providers, use tool role with tool_call_id
                            messages.append({
                                "role": "tool",
                                "tool_call_id": tool_call_id,
                                "content": json.dumps(tool_result) if tool_result is not None else "Function returned an empty output"
                            })

                    # For Ollama, add explicit prompt if we need a final answer
                    if self._is_ollama_provider() and iteration_count > 0:
                        # Add an explicit prompt for Ollama to generate the final answer
                        messages.append({
                            "role": "user", 
                            "content": self.OLLAMA_FINAL_ANSWER_PROMPT
                        })
                    
                    # Get response after tool calls
                    response_text = ""
                    
                    # If no special handling was needed
                    if reasoning_steps:
                        # Non-streaming call to capture reasoning
                        resp = await litellm.acompletion(
                            **self._build_completion_params(
                                messages=messages,
                                temperature=temperature,
                                stream=False,  # force non-streaming
                                tools=formatted_tools,  # Include tools
                                output_json=output_json,
                                output_pydantic=output_pydantic,
                                **{k:v for k,v in kwargs.items() if k != 'reasoning_steps'}
                            )
                        )
                        reasoning_content = resp["choices"][0]["message"].get("provider_specific_fields", {}).get("reasoning_content")
                        response_text = resp["choices"][0]["message"]["content"]
                        
                        if verbose and reasoning_content and not interaction_displayed:
                            display_interaction(
                                "Tool response reasoning:",
                                f"Reasoning:\n{reasoning_content}\n\nAnswer:\n{response_text}",
                                markdown=markdown,
                                generation_time=time.time() - start_time,
                                console=console,
                                agent_name=agent_name,
                                agent_role=agent_role,
                                agent_tools=agent_tools,
                                task_name=task_name,
                                task_description=task_description,
                                task_id=task_id
                            )
                            interaction_displayed = True
                        elif verbose and not interaction_displayed:
                            display_interaction(
                                "Tool response:",
                                response_text,
                                markdown=markdown,
                                generation_time=time.time() - start_time,
                                console=console,
                                agent_name=agent_name,
                                agent_role=agent_role,
                                agent_tools=agent_tools,
                                task_name=task_name,
                                task_description=task_description,
                                task_id=task_id
                            )
                            interaction_displayed = True
                    else:
                        # Get response after tool calls with streaming if not already handled
                        if verbose:
                            async for chunk in await litellm.acompletion(
                                **self._build_completion_params(
                                    messages=messages,
                                    temperature=temperature,
                                    stream=stream,
                                    tools=formatted_tools,
                                    output_json=output_json,
                                    output_pydantic=output_pydantic,
                                    **{k:v for k,v in kwargs.items() if k != 'reasoning_steps'}
                                )
                            ):
                                if chunk and chunk.choices and chunk.choices[0].delta.content:
                                    content = chunk.choices[0].delta.content
                                    response_text += content
                                    print("\033[K", end="\r")
                                    print(f"Reflecting... {time.time() - start_time:.1f}s", end="\r")
                        else:
                            response_text = ""
                            async for chunk in await litellm.acompletion(
                                **self._build_completion_params(
                                    messages=messages,
                                    temperature=temperature,
                                    stream=stream,
                                    output_json=output_json,
                                    output_pydantic=output_pydantic,
                                    **{k:v for k,v in kwargs.items() if k != 'reasoning_steps'}
                                )
                            ):
                                if chunk and chunk.choices and chunk.choices[0].delta.content:
                                    response_text += chunk.choices[0].delta.content

                    response_text = response_text.strip() if response_text else ""
                    
                    # After tool execution, update messages and continue the loop
                    if response_text:
                        messages.append({
                            "role": "assistant",
                            "content": response_text
                        })
                    
                    # Store reasoning content if captured
                    if reasoning_steps and reasoning_content:
                        stored_reasoning_content = reasoning_content
                    
                    # Continue the loop to check if more tools are needed
                    iteration_count += 1
                    continue
                else:
                    # No tool calls, we're done with this iteration
                    # If we've executed tools in previous iterations, this response contains the final answer
                    if iteration_count > 0:
                        final_response_text = response_text.strip()
                    break

            # Handle output formatting
            if output_json or output_pydantic:
                self.chat_history.append({"role": "user", "content": original_prompt})
                self.chat_history.append({"role": "assistant", "content": response_text})
                if verbose and not interaction_displayed:
                    display_interaction(original_prompt, response_text, markdown=markdown,
                                     generation_time=time.time() - start_time, console=console,
                                     agent_name=agent_name, agent_role=agent_role, agent_tools=agent_tools,
                                     task_name=task_name, task_description=task_description, task_id=task_id)
                    interaction_displayed = True
                return response_text

            if not self_reflect:
                # Use final_response_text if we went through tool iterations
                display_text = final_response_text if final_response_text else response_text
                
                # Display with stored reasoning content if available
                if verbose and not interaction_displayed:
                    if stored_reasoning_content:
                        display_interaction(
                            original_prompt,
                            f"Reasoning:\n{stored_reasoning_content}\n\nAnswer:\n{display_text}",
                            markdown=markdown,
                            generation_time=time.time() - start_time,
                            console=console,
                            agent_name=agent_name,
                            agent_role=agent_role,
                            agent_tools=agent_tools,
                            task_name=task_name,
                            task_description=task_description,
                            task_id=task_id
                        )
                    else:
                        display_interaction(original_prompt, display_text, markdown=markdown,
                                         generation_time=time.time() - start_time, console=console,
                                         agent_name=agent_name, agent_role=agent_role, agent_tools=agent_tools,
                                         task_name=task_name, task_description=task_description, task_id=task_id)
                    interaction_displayed = True
                
                # Return reasoning content if reasoning_steps is True and we have it
                if reasoning_steps and stored_reasoning_content:
                    return stored_reasoning_content
                return display_text

            # Handle self-reflection
            reflection_prompt = f"""
Reflect on your previous response: '{response_text}'.
Identify any flaws, improvements, or actions.
Provide a "satisfactory" status ('yes' or 'no').
Output MUST be JSON with 'reflection' and 'satisfactory'.
            """
            
            reflection_messages = messages + [
                {"role": "assistant", "content": response_text},
                {"role": "user", "content": reflection_prompt}
            ]

            # If reasoning_steps is True, do a single non-streaming call to capture reasoning
            if reasoning_steps:
                reflection_resp = await litellm.acompletion(
                    **self._build_completion_params(
                        messages=reflection_messages,
                        temperature=temperature,
                        stream=False,  # Force non-streaming
                        response_format={"type": "json_object"},
                        output_json=output_json,
                        output_pydantic=output_pydantic,
                        **{k:v for k,v in kwargs.items() if k != 'reasoning_steps'}
                    )
                )
                # Grab reflection text and optional reasoning
                reasoning_content = reflection_resp["choices"][0]["message"].get("provider_specific_fields", {}).get("reasoning_content")
                reflection_text = reflection_resp["choices"][0]["message"]["content"]

                # Optionally display reasoning if present
                if verbose and reasoning_content:
                    display_interaction(
                        "Reflection reasoning:",
                        f"{reasoning_content}\n\nReflection result:\n{reflection_text}",
                        markdown=markdown,
                        generation_time=time.time() - start_time,
                        console=console,
                        agent_name=agent_name,
                        agent_role=agent_role,
                        agent_tools=agent_tools,
                        task_name=task_name,
                        task_description=task_description,
                        task_id=task_id
                    )
                elif verbose:
                    display_interaction(
                        "Self-reflection (non-streaming):",
                        reflection_text,
                        markdown=markdown,
                        generation_time=time.time() - start_time,
                        console=console,
                        agent_name=agent_name,
                        agent_role=agent_role,
                        agent_tools=agent_tools,
                        task_name=task_name,
                        task_description=task_description,
                        task_id=task_id
                    )
            else:
                # Existing streaming approach
                if verbose:
                    with Live(display_generating("", start_time), console=console, refresh_per_second=4) as live:
                        reflection_text = ""
                        async for chunk in await litellm.acompletion(
                            **self._build_completion_params(
                                messages=reflection_messages,
                                temperature=temperature,
                                stream=stream,
                                response_format={"type": "json_object"},
                                output_json=output_json,
                                output_pydantic=output_pydantic,
                                **{k:v for k,v in kwargs.items() if k != 'reasoning_steps'}
                            )
                        ):
                            if chunk and chunk.choices and chunk.choices[0].delta.content:
                                content = chunk.choices[0].delta.content
                                reflection_text += content
                                live.update(display_generating(reflection_text, start_time))
                else:
                    reflection_text = ""
                    async for chunk in await litellm.acompletion(
                        **self._build_completion_params(
                            messages=reflection_messages,
                            temperature=temperature,
                            stream=stream,
                            response_format={"type": "json_object"},
                            output_json=output_json,
                            output_pydantic=output_pydantic,
                            **{k:v for k,v in kwargs.items() if k != 'reasoning_steps'}
                        )
                    ):
                        if chunk and chunk.choices and chunk.choices[0].delta.content:
                            reflection_text += chunk.choices[0].delta.content

            while True:  # Add loop for reflection handling
                try:
                    reflection_data = json.loads(reflection_text)
                    satisfactory = reflection_data.get("satisfactory", "no").lower() == "yes"

                    if verbose:
                        display_self_reflection(
                            f"Agent {agent_name} self reflection: reflection='{reflection_data['reflection']}' satisfactory='{reflection_data['satisfactory']}'",
                            console=console
                        )

                    if satisfactory and reflection_count >= min_reflect - 1:
                        if verbose and not interaction_displayed:
                            display_interaction(prompt, response_text, markdown=markdown,
                                             generation_time=time.time() - start_time, console=console,
                                             agent_name=agent_name, agent_role=agent_role, agent_tools=agent_tools,
                                             task_name=task_name, task_description=task_description, task_id=task_id)
                            interaction_displayed = True
                        return response_text

                    if reflection_count >= max_reflect - 1:
                        if verbose and not interaction_displayed:
                            display_interaction(prompt, response_text, markdown=markdown,
                                             generation_time=time.time() - start_time, console=console,
                                             agent_name=agent_name, agent_role=agent_role, agent_tools=agent_tools,
                                             task_name=task_name, task_description=task_description, task_id=task_id)
                            interaction_displayed = True
                        return response_text

                    reflection_count += 1
                    messages.extend([
                        {"role": "assistant", "content": response_text},
                        {"role": "user", "content": reflection_prompt},
                        {"role": "assistant", "content": reflection_text},
                        {"role": "user", "content": "Now regenerate your response using the reflection you made"}
                    ])
                    continue  # Now properly in a loop

                except json.JSONDecodeError:
                    reflection_count += 1
                    if reflection_count >= max_reflect:
                        return response_text
                    continue  # Now properly in a loop
            
        except Exception as error:
            if LLMContextLengthExceededException(str(error))._is_context_limit_error(str(error)):
                raise LLMContextLengthExceededException(str(error))
            display_error(f"Error in get_response_async: {str(error)}")
            raise
            
        # Log completion time if in debug mode
        if logging.getLogger().getEffectiveLevel() == logging.DEBUG:
            total_time = time.time() - start_time
            logging.debug(f"get_response_async completed in {total_time:.2f} seconds")

    def can_use_tools(self) -> bool:
        """Check if this model can use tool functions"""
        try:
            import litellm
            allowed_params = litellm.get_supported_openai_params(model=self.model)
            return "response_format" in allowed_params
        except ImportError:
            raise ImportError(
                "LiteLLM is required but not installed. "
                "Please install it with: pip install 'praisonaiagents[llm]'"
            )
        except:
            return False

    def can_use_stop_words(self) -> bool:
        """Check if this model supports stop words"""
        try:
            import litellm
            allowed_params = litellm.get_supported_openai_params(model=self.model)
            return "stop" in allowed_params
        except ImportError:
            raise ImportError(
                "LiteLLM is required but not installed. "
                "Please install it with: pip install 'praisonaiagents[llm]'"
            )
        except:
            return False

    def get_context_size(self) -> int:
        """Get safe input size limit for this model"""
        for model_prefix, size in self.MODEL_WINDOWS.items():
            if self.model.startswith(model_prefix):
                return size
        return 4000  # Safe default

    def _setup_event_tracking(self, events: List[Any]) -> None:
        """Setup callback functions for tracking model usage"""
        try:
            import litellm
        except ImportError:
            raise ImportError(
                "LiteLLM is required but not installed. "
                "Please install it with: pip install 'praisonaiagents[llm]'"
            )

        event_types = [type(event) for event in events]
        
        # Remove old events of same type
        for event in litellm.success_callback[:]:
            if type(event) in event_types:
                litellm.success_callback.remove(event)
                
        for event in litellm._async_success_callback[:]:
            if type(event) in event_types:
                litellm._async_success_callback.remove(event)
                
        litellm.callbacks = events


    def _build_completion_params(self, **override_params) -> Dict[str, Any]:
        """Build parameters for litellm completion calls with all necessary config"""
        params = {
            "model": self.model,
        }
        
        # Add optional parameters if they exist
        if self.base_url:
            params["base_url"] = self.base_url
        if self.api_key:
            params["api_key"] = self.api_key
        if self.api_version:
            params["api_version"] = self.api_version
        if self.timeout:
            params["timeout"] = self.timeout
        if self.max_tokens:
            params["max_tokens"] = self.max_tokens
        if self.top_p:
            params["top_p"] = self.top_p
        if self.presence_penalty:
            params["presence_penalty"] = self.presence_penalty
        if self.frequency_penalty:
            params["frequency_penalty"] = self.frequency_penalty
        if self.logit_bias:
            params["logit_bias"] = self.logit_bias
        if self.response_format:
            params["response_format"] = self.response_format
        if self.seed:
            params["seed"] = self.seed
        if self.logprobs:
            params["logprobs"] = self.logprobs
        if self.top_logprobs:
            params["top_logprobs"] = self.top_logprobs
        if self.stop_phrases:
            params["stop"] = self.stop_phrases
        
        # Add extra settings for provider-specific parameters (e.g., num_ctx for Ollama)
        if self.extra_settings:
            params.update(self.extra_settings)
        
        # Override with any provided parameters
        params.update(override_params)
        
        # Handle structured output parameters
        output_json = override_params.get('output_json')
        output_pydantic = override_params.get('output_pydantic')
        
        if output_json or output_pydantic:
            # Always remove these from params as they're not native litellm parameters
            params.pop('output_json', None)
            params.pop('output_pydantic', None)
            
            # Check if this is a Gemini model that supports native structured outputs
            if self._is_gemini_model():
                from .model_capabilities import supports_structured_outputs
                schema_model = output_json or output_pydantic
                
                if schema_model and hasattr(schema_model, 'model_json_schema') and supports_structured_outputs(self.model):
                    schema = schema_model.model_json_schema()
                    
                    # Gemini uses response_mime_type and response_schema
                    params['response_mime_type'] = 'application/json'
                    params['response_schema'] = schema
                    
                    logging.debug(f"Using Gemini native structured output with schema: {json.dumps(schema, indent=2)}")
        
        # Add tool_choice="auto" when tools are provided (unless already specified)
        if 'tools' in params and params['tools'] and 'tool_choice' not in params:
            # For Gemini models, use tool_choice to encourage tool usage
            if self._is_gemini_model():
                try:
                    import litellm
                    # Check if model supports function calling before setting tool_choice
                    if litellm.supports_function_calling(model=self.model):
                        params['tool_choice'] = 'auto'
                except Exception as e:
                    # If check fails, still set tool_choice for known Gemini models
                    logging.debug(f"Could not verify function calling support: {e}. Setting tool_choice anyway.")
                    params['tool_choice'] = 'auto'
        
        return params

    def _prepare_response_logging(self, temperature: float, stream: bool, verbose: bool, markdown: bool, **kwargs) -> Optional[Dict[str, Any]]:
        """Prepare debug logging information for response methods"""
        if logging.getLogger().getEffectiveLevel() == logging.DEBUG:
            debug_info = {
                "model": self.model,
                "timeout": self.timeout,
                "temperature": temperature,
                "top_p": self.top_p,
                "n": self.n,
                "max_tokens": self.max_tokens,
                "presence_penalty": self.presence_penalty,
                "frequency_penalty": self.frequency_penalty,
                "stream": stream,
                "verbose": verbose,
                "markdown": markdown,
                "kwargs": str(kwargs)
            }
            return debug_info
        return None

    def _process_streaming_chunk(self, chunk) -> Optional[str]:
        """Extract content from a streaming chunk"""
        if chunk and chunk.choices and chunk.choices[0].delta.content:
            return chunk.choices[0].delta.content
        return None

    def _process_tool_calls_from_stream(self, delta, tool_calls: List[Dict]) -> List[Dict]:
        """Process tool calls from streaming delta chunks.
        
        This handles the accumulation of tool call data from streaming chunks,
        building up the complete tool call information incrementally.
        """
        if hasattr(delta, 'tool_calls') and delta.tool_calls:
            for tc in delta.tool_calls:
                if tc.index >= len(tool_calls):
                    tool_calls.append({
                        "id": tc.id,
                        "type": "function",
                        "function": {"name": "", "arguments": ""}
                    })
                if tc.function.name:
                    tool_calls[tc.index]["function"]["name"] = tc.function.name
                if tc.function.arguments:
                    tool_calls[tc.index]["function"]["arguments"] += tc.function.arguments
        return tool_calls

    def _serialize_tool_calls(self, tool_calls) -> List[Dict]:
        """Convert tool calls to a serializable format for all providers."""
        serializable_tool_calls = []
        for tc in tool_calls:
            if isinstance(tc, dict):
                serializable_tool_calls.append(tc)  # Already a dict
            else:
                # Convert object to dict
                serializable_tool_calls.append({
                    "id": tc.id,
                    "type": getattr(tc, 'type', "function"),
                    "function": {
                        "name": tc.function.name,
                        "arguments": tc.function.arguments
                    }
                })
        return serializable_tool_calls

    def _extract_tool_call_info(self, tool_call, is_ollama: bool = False) -> tuple:
        """Extract function name, arguments, and tool_call_id from a tool call.
        
        Handles both dict and object formats for tool calls.
        """
        if isinstance(tool_call, dict):
            return self._parse_tool_call_arguments(tool_call, is_ollama)
        else:
            # Handle object-style tool calls
            try:
                function_name = tool_call.function.name
                arguments = json.loads(tool_call.function.arguments) if tool_call.function.arguments else {}
                tool_call_id = tool_call.id
            except (json.JSONDecodeError, AttributeError) as e:
                logging.error(f"Error parsing object-style tool call: {e}")
                function_name = "unknown_function"
                arguments = {}
                tool_call_id = f"tool_{id(tool_call)}"
            return function_name, arguments, tool_call_id

    # Response without tool calls
    def response(
        self,
        prompt: Union[str, List[Dict]],
        system_prompt: Optional[str] = None,
        temperature: float = 0.2,
        stream: bool = True,
        verbose: bool = True,
        markdown: bool = True,
        console: Optional[Console] = None,
        **kwargs
    ) -> str:
        """Simple function to get model response without tool calls or complex features"""
        try:
            import litellm
            import logging
            logger = logging.getLogger(__name__)
            
            litellm.set_verbose = False
            start_time = time.time()
            
            logger.debug("Using synchronous response function")
            
            # Log all self values when in debug mode
            self._log_llm_config(
                'Response method',
                model=self.model,
                timeout=self.timeout,
                temperature=temperature,
                top_p=self.top_p,
                n=self.n,
                max_tokens=self.max_tokens,
                presence_penalty=self.presence_penalty,
                frequency_penalty=self.frequency_penalty,
                stream=stream,
                verbose=verbose,
                markdown=markdown,
                kwargs=str(kwargs)
            )
            
            # Build messages list using shared helper (simplified version without JSON output)
            messages, _ = self._build_messages(
                prompt=prompt,
                system_prompt=system_prompt
            )

            # Get response from LiteLLM
            response_text = ""
            completion_params = self._build_completion_params(
                messages=messages,
                temperature=temperature,
                stream=stream,
                **kwargs
            )
            
            if stream:
                if verbose:
                    with Live(display_generating("", start_time), console=console or self.console, refresh_per_second=4) as live:
                        for chunk in litellm.completion(**completion_params):
                            content = self._process_streaming_chunk(chunk)
                            if content:
                                response_text += content
                                live.update(display_generating(response_text, start_time))
                else:
                    for chunk in litellm.completion(**completion_params):
                        content = self._process_streaming_chunk(chunk)
                        if content:
                            response_text += content
            else:
                response = litellm.completion(**completion_params)
                response_text = response.choices[0].message.content.strip() if response.choices[0].message.content else ""

            if verbose:
                display_interaction(
                    prompt if isinstance(prompt, str) else prompt[0].get("text", ""),
                    response_text,
                    markdown=markdown,
                    generation_time=time.time() - start_time,
                    console=console or self.console,
                    agent_name=agent_name,
                    agent_role=agent_role,
                    agent_tools=agent_tools,
                    task_name=task_name,
                    task_description=task_description,
                    task_id=task_id
                )
            
            return response_text.strip() if response_text else ""

        except Exception as error:
            display_error(f"Error in response: {str(error)}")
            raise

    # Async version of response function. Response without tool calls
    async def aresponse(
        self,
        prompt: Union[str, List[Dict]],
        system_prompt: Optional[str] = None,
        temperature: float = 0.2,
        stream: bool = True,
        verbose: bool = True,
        markdown: bool = True,
        console: Optional[Console] = None,
        **kwargs
    ) -> str:
        """Async version of response function"""
        try:
            import litellm
            import logging
            logger = logging.getLogger(__name__)
            
            litellm.set_verbose = False
            start_time = time.time()
            
            logger.debug("Using asynchronous response function")
            

            # Log all self values when in debug mode
            self._log_llm_config(
                'Async response method',
                model=self.model,
                timeout=self.timeout,
                temperature=temperature,
                top_p=self.top_p,
                n=self.n,
                max_tokens=self.max_tokens,
                presence_penalty=self.presence_penalty,
                frequency_penalty=self.frequency_penalty,
                stream=stream,
                verbose=verbose,
                markdown=markdown,
                kwargs=str(kwargs)
            )
            
            # Build messages list using shared helper (simplified version without JSON output)
            messages, _ = self._build_messages(
                prompt=prompt,
                system_prompt=system_prompt
            )

            # Get response from LiteLLM
            response_text = ""
            completion_params = self._build_completion_params(
                messages=messages,
                temperature=temperature,
                stream=stream,
                **kwargs
            )
            
            if stream:
                if verbose:
                    with Live(display_generating("", start_time), console=console or self.console, refresh_per_second=4) as live:
                        async for chunk in await litellm.acompletion(**completion_params):
                            content = self._process_streaming_chunk(chunk)
                            if content:
                                response_text += content
                                live.update(display_generating(response_text, start_time))
                else:
                    async for chunk in await litellm.acompletion(**completion_params):
                        content = self._process_streaming_chunk(chunk)
                        if content:
                            response_text += content
            else:
                response = await litellm.acompletion(**completion_params)
                response_text = response.choices[0].message.content.strip() if response.choices[0].message.content else ""

            if verbose:
                display_interaction(
                    prompt if isinstance(prompt, str) else prompt[0].get("text", ""),
                    response_text,
                    markdown=markdown,
                    generation_time=time.time() - start_time,
                    console=console or self.console,
                    agent_name=agent_name,
                    agent_role=agent_role,
                    agent_tools=agent_tools,
                    task_name=task_name,
                    task_description=task_description,
                    task_id=task_id
                )
            
            return response_text.strip() if response_text else ""

        except Exception as error:
            display_error(f"Error in response_async: {str(error)}")
            raise

    def _generate_tool_definition(self, function_or_name) -> Optional[Dict]:
        """Generate a tool definition from a function or function name."""
        if callable(function_or_name):
            # Function object passed directly
            func = function_or_name
            function_name = func.__name__
            logging.debug(f"Generating tool definition for callable: {function_name}")
        else:
            # Function name string passed
            function_name = function_or_name
            logging.debug(f"Attempting to generate tool definition for: {function_name}")
            
            # First try to get the tool definition if it exists
            tool_def_name = f"{function_name}_definition"
            tool_def = globals().get(tool_def_name)
            logging.debug(f"Looking for {tool_def_name} in globals: {tool_def is not None}")
            
            if not tool_def:
                import __main__
                tool_def = getattr(__main__, tool_def_name, None)
                logging.debug(f"Looking for {tool_def_name} in __main__: {tool_def is not None}")
            
            if tool_def:
                logging.debug(f"Found tool definition: {tool_def}")
                return tool_def

            # Try to find the function
            func = globals().get(function_name)
            logging.debug(f"Looking for {function_name} in globals: {func is not None}")
            
            if not func:
                import __main__
                func = getattr(__main__, function_name, None)
                logging.debug(f"Looking for {function_name} in __main__: {func is not None}")
            
            if not func or not callable(func):
                logging.debug(f"Function {function_name} not found or not callable")
                return None

        import inspect
        # Handle Langchain and CrewAI tools
        if inspect.isclass(func) and hasattr(func, 'run') and not hasattr(func, '_run'):
            original_func = func
            func = func.run
            function_name = original_func.__name__
        elif inspect.isclass(func) and hasattr(func, '_run'):
            original_func = func
            func = func._run
            function_name = original_func.__name__

        sig = inspect.signature(func)
        logging.debug(f"Function signature: {sig}")
        
        # Skip self, *args, **kwargs
        parameters_list = []
        for name, param in sig.parameters.items():
            if name == "self":
                continue
            if param.kind in (inspect.Parameter.VAR_POSITIONAL, inspect.Parameter.VAR_KEYWORD):
                continue
            parameters_list.append((name, param))

        parameters = {
            "type": "object",
            "properties": {},
            "required": []
        }
        
        # Parse docstring for parameter descriptions
        docstring = inspect.getdoc(func)
        logging.debug(f"Function docstring: {docstring}")
        
        param_descriptions = {}
        if docstring:
            import re
            param_section = re.split(r'\s*Args:\s*', docstring)
            logging.debug(f"Param section split: {param_section}")
            if len(param_section) > 1:
                param_lines = param_section[1].split('\n')
                for line in param_lines:
                    line = line.strip()
                    if line and ':' in line:
                        param_name, param_desc = line.split(':', 1)
                        param_descriptions[param_name.strip()] = param_desc.strip()
        
        logging.debug(f"Parameter descriptions: {param_descriptions}")

        for name, param in parameters_list:
            param_type = "string"  # Default type
            if param.annotation != inspect.Parameter.empty:
                if param.annotation == int:
                    param_type = "integer"
                elif param.annotation == float:
                    param_type = "number"
                elif param.annotation == bool:
                    param_type = "boolean"
                elif param.annotation == list:
                    param_type = "array"
                elif param.annotation == dict:
                    param_type = "object"
            
            parameters["properties"][name] = {
                "type": param_type,
                "description": param_descriptions.get(name, "Parameter description not available")
            }
            
            if param.default == inspect.Parameter.empty:
                parameters["required"].append(name)
        
        logging.debug(f"Generated parameters: {parameters}")
        tool_def = {
            "type": "function",
            "function": {
                "name": function_name,
                "description": docstring.split('\n\n')[0] if docstring else "No description available",
                "parameters": self._fix_array_schemas(parameters)
            }
        }
        logging.debug(f"Generated tool definition: {tool_def}")
        return tool_def<|MERGE_RESOLUTION|>--- conflicted
+++ resolved
@@ -763,7 +763,6 @@
                                 original_prompt,
                                 f"Reasoning:\n{reasoning_content}\n\nAnswer:\n{response_text}",
                                 markdown=markdown,
-<<<<<<< HEAD
                                 generation_time=time.time() - current_time,
                                 console=console,
                                 agent_name=agent_name,
@@ -772,10 +771,6 @@
                                 task_name=task_name,
                                 task_description=task_description,
                                 task_id=task_id
-=======
-                                generation_time=generation_time_val,
-                                console=console
->>>>>>> 32794cdd
                             )
                             interaction_displayed = True
                         elif verbose and not interaction_displayed:
@@ -783,7 +778,6 @@
                                 original_prompt,
                                 response_text,
                                 markdown=markdown,
-<<<<<<< HEAD
                                 generation_time=time.time() - current_time,
                                 console=console,
                                 agent_name=agent_name,
@@ -792,10 +786,6 @@
                                 task_name=task_name,
                                 task_description=task_description,
                                 task_id=task_id
-=======
-                                generation_time=generation_time_val,
-                                console=console
->>>>>>> 32794cdd
                             )
                             interaction_displayed = True
                     
