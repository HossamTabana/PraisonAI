--- conflicted
+++ resolved
@@ -689,13 +689,11 @@
                                             )
                                             if delta.content:
                                                 live.update(display_generating(response_text, current_time))
-<<<<<<< HEAD
                                             
                                             # Capture tool calls from streaming chunks if provider supports it
                                             if formatted_tools and self._supports_streaming_tools():
                                                 tool_calls = self._process_tool_calls_from_stream(delta, tool_calls)
-=======
->>>>>>> e24a1c24
+
                             else:
                                 # Non-verbose streaming
                                 for chunk in litellm.completion(
@@ -709,18 +707,12 @@
                                 ):
                                     if chunk and chunk.choices and chunk.choices[0].delta:
                                         delta = chunk.choices[0].delta
-<<<<<<< HEAD
                                         if delta.content:
                                             response_text += delta.content
                                         
                                         # Capture tool calls from streaming chunks if provider supports it
                                         if formatted_tools and self._supports_streaming_tools():
                                             tool_calls = self._process_tool_calls_from_stream(delta, tool_calls)
-=======
-                                        response_text, tool_calls = self._process_stream_delta(
-                                            delta, response_text, tool_calls, formatted_tools
-                                        )
->>>>>>> e24a1c24
                             
                             response_text = response_text.strip()
                             
@@ -815,10 +807,6 @@
                         ollama_params = self._handle_ollama_model(response_text, tool_results, messages, original_prompt)
                         
                         if ollama_params:
-<<<<<<< HEAD
-                            
-=======
->>>>>>> e24a1c24
                             # Get response with streaming
                             if verbose:
                                 with Live(display_generating("", start_time), console=console, refresh_per_second=4) as live:
@@ -1306,13 +1294,11 @@
                                 if delta.content:
                                     print("\033[K", end="\r")  
                                     print(f"Generating... {time.time() - start_time:.1f}s", end="\r")
-<<<<<<< HEAD
                                 
                                 # Capture tool calls from streaming chunks if provider supports it
                                 if formatted_tools and self._supports_streaming_tools():
                                     tool_calls = self._process_tool_calls_from_stream(delta, tool_calls)
-=======
->>>>>>> e24a1c24
+
                     else:
                         # Non-verbose streaming
                         async for chunk in await litellm.acompletion(
@@ -1326,18 +1312,12 @@
                         ):
                             if chunk and chunk.choices and chunk.choices[0].delta:
                                 delta = chunk.choices[0].delta
-<<<<<<< HEAD
                                 if delta.content:
                                     response_text += delta.content
                                 
                                 # Capture tool calls from streaming chunks if provider supports it
                                 if formatted_tools and self._supports_streaming_tools():
                                     tool_calls = self._process_tool_calls_from_stream(delta, tool_calls)
-=======
-                                response_text, tool_calls = self._process_stream_delta(
-                                    delta, response_text, tool_calls, formatted_tools
-                                )
->>>>>>> e24a1c24
                     
                     response_text = response_text.strip()
                     
@@ -1409,10 +1389,6 @@
                     ollama_params = self._handle_ollama_model(response_text, tool_results, messages, original_prompt)
                     
                     if ollama_params:
-<<<<<<< HEAD
-                        
-=======
->>>>>>> e24a1c24
                         # Get response with streaming
                         if verbose:
                             response_text = ""
