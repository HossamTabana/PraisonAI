--- conflicted
+++ resolved
@@ -1964,12 +1964,6 @@
             
             logger.debug("Using synchronous response function")
             
-<<<<<<< HEAD
-            # Log debug info if needed
-            debug_info = self._prepare_response_logging(temperature, stream, verbose, markdown, **kwargs)
-            if debug_info:
-                logger.debug(f"Response method configuration: {json.dumps(debug_info, indent=2, default=str)}")
-=======
             # Log all self values when in debug mode
             self._log_llm_config(
                 'Response method',
@@ -1986,7 +1980,6 @@
                 markdown=markdown,
                 kwargs=str(kwargs)
             )
->>>>>>> fa02065b
             
             # Build messages list using shared helper (simplified version without JSON output)
             messages, _ = self._build_messages(
@@ -2058,12 +2051,7 @@
             
             logger.debug("Using asynchronous response function")
             
-<<<<<<< HEAD
-            # Log debug info if needed
-            debug_info = self._prepare_response_logging(temperature, stream, verbose, markdown, **kwargs)
-            if debug_info:
-                logger.debug(f"Async response method configuration: {json.dumps(debug_info, indent=2, default=str)}")
-=======
+
             # Log all self values when in debug mode
             self._log_llm_config(
                 'Async response method',
@@ -2080,7 +2068,6 @@
                 markdown=markdown,
                 kwargs=str(kwargs)
             )
->>>>>>> fa02065b
             
             # Build messages list using shared helper (simplified version without JSON output)
             messages, _ = self._build_messages(
