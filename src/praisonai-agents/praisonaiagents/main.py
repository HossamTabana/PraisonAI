import os
import time
import json
import logging
from typing import List, Optional, Dict, Any, Union, Literal, Type
from pydantic import BaseModel, ConfigDict
from rich import print
from rich.console import Console
from rich.panel import Panel
from rich.text import Text
from rich.markdown import Markdown
from rich.live import Live
import asyncio

# Logging is already configured in __init__.py, just clean up handlers for litellm
logging.getLogger("litellm").handlers = []
logging.getLogger("litellm.utils").handlers = []
logging.getLogger("litellm").propagate = False
logging.getLogger("litellm.utils").propagate = False

# Global list to store error logs
error_logs = []

# Separate registries for sync and async callbacks
sync_display_callbacks = {}
async_display_callbacks = {}

# Global approval callback registry
approval_callback = None

# At the top of the file, add display_callbacks to __all__
__all__ = [
    'error_logs',
    'register_display_callback',
    'register_approval_callback',
    'sync_display_callbacks',
    'async_display_callbacks',
    'execute_callback',
    'approval_callback',
    # ... other exports
]

def register_display_callback(display_type: str, callback_fn, is_async: bool = False):
    """Register a synchronous or asynchronous callback function for a specific display type.
    
    Args:
        display_type (str): Type of display event ('interaction', 'self_reflection', etc.)
        callback_fn: The callback function to register
        is_async (bool): Whether the callback is asynchronous
    """
    if is_async:
        async_display_callbacks[display_type] = callback_fn
    else:
        sync_display_callbacks[display_type] = callback_fn

def register_approval_callback(callback_fn):
    """Register a global approval callback function for dangerous tool operations.
    
    Args:
        callback_fn: Function that takes (function_name, arguments, risk_level) and returns ApprovalDecision
    """
    global approval_callback
    approval_callback = callback_fn

def execute_sync_callback(display_type: str, **kwargs):
    """Execute synchronous callback for a given display type without displaying anything.
    
    This function is used to trigger callbacks even when verbose=False.
    
    Args:
        display_type (str): Type of display event
        **kwargs: Arguments to pass to the callback function
    """
    if display_type in sync_display_callbacks:
        callback = sync_display_callbacks[display_type]
        callback(**kwargs)

async def execute_callback(display_type: str, **kwargs):
    """Execute both sync and async callbacks for a given display type.
    
    Args:
        display_type (str): Type of display event
        **kwargs: Arguments to pass to the callback functions
    """
    # Execute synchronous callback if registered
    if display_type in sync_display_callbacks:
        callback = sync_display_callbacks[display_type]
        loop = asyncio.get_event_loop()
        await loop.run_in_executor(None, lambda: callback(**kwargs))
    
    # Execute asynchronous callback if registered
    if display_type in async_display_callbacks:
        callback = async_display_callbacks[display_type]
        await callback(**kwargs)

def _clean_display_content(content: str, max_length: int = 20000) -> str:
    """Helper function to clean and truncate content for display."""
    if not content or not str(content).strip():
        logging.debug(f"Empty content received in _clean_display_content: {repr(content)}")
        return ""
        
    content = str(content)
    # Handle base64 content
    if "base64" in content:
        content_parts = []
        for line in content.split('\n'):
            if "base64" not in line:
                content_parts.append(line)
        content = '\n'.join(content_parts)
    
    # Truncate if too long
    if len(content) > max_length:
        content = content[:max_length] + "..."
    
    return content.strip()

def display_interaction(message, response, markdown=True, generation_time=None, console=None, agent_name=None, agent_role=None, agent_tools=None, task_name=None, task_description=None, task_id=None):
    """Synchronous version of display_interaction."""
    if console is None:
        console = Console()
    
    if isinstance(message, list):
        text_content = next((item["text"] for item in message if item["type"] == "text"), "")
        message = text_content

    message = _clean_display_content(str(message))
    response = _clean_display_content(str(response))

<<<<<<< HEAD
    # Execute synchronous callback if registered
    if 'interaction' in sync_display_callbacks:
        sync_display_callbacks['interaction'](
            message=message,
            response=response,
            markdown=markdown,
            generation_time=generation_time,
            agent_name=agent_name,
            agent_role=agent_role,
            agent_tools=agent_tools,
            task_name=task_name,
            task_description=task_description,
            task_id=task_id
        )

=======
>>>>>>> 32794cdd
    # Rest of the display logic...
    if generation_time:
        console.print(Text(f"Response generated in {generation_time:.1f}s", style="dim"))

    if markdown:
        console.print(Panel.fit(Markdown(message), title="Task", border_style="cyan"))
        console.print(Panel.fit(Markdown(response), title="Response", border_style="cyan"))
    else:
        console.print(Panel.fit(Text(message, style="bold green"), title="Task", border_style="cyan"))
        console.print(Panel.fit(Text(response, style="bold blue"), title="Response", border_style="cyan"))

def display_self_reflection(message: str, console=None):
    if not message or not message.strip():
        return
    if console is None:
        console = Console()
    message = _clean_display_content(str(message))
    
    console.print(Panel.fit(Text(message, style="bold yellow"), title="Self Reflection", border_style="magenta"))

def display_instruction(message: str, console=None, agent_name: str = None, agent_role: str = None, agent_tools: List[str] = None):
    if not message or not message.strip():
        return
    if console is None:
        console = Console()
    message = _clean_display_content(str(message))
    
    # Display agent info if available
    if agent_name:
        agent_info = f"[bold #FF9B9B]👤 Agent:[/] [#FFE5E5]{agent_name}[/]"
        if agent_role:
            agent_info += f"\n[bold #B4B4B3]Role:[/] [#FFE5E5]{agent_role}[/]"
        if agent_tools:
            tools_str = ", ".join(f"[italic #B4D4FF]{tool}[/]" for tool in agent_tools)
            agent_info += f"\n[bold #86A789]Tools:[/] {tools_str}"
        console.print(Panel(agent_info, border_style="#D2E3C8", title="[bold]Agent Info[/]", title_align="left", padding=(1, 2)))
    
    # Only print if log level is DEBUG
    if logging.getLogger().getEffectiveLevel() == logging.DEBUG:
        console.print(Panel.fit(Text(message, style="bold blue"), title="Instruction", border_style="cyan"))

def display_tool_call(message: str, console=None):
    logging.debug(f"display_tool_call called with message: {repr(message)}")
    if not message or not message.strip():
        logging.debug("Empty message in display_tool_call, returning early")
        return
    if console is None:
        console = Console()
    message = _clean_display_content(str(message))
    logging.debug(f"Cleaned message in display_tool_call: {repr(message)}")
    
    console.print(Panel.fit(Text(message, style="bold cyan"), title="Tool Call", border_style="green"))

def display_error(message: str, console=None):
    if not message or not message.strip():
        return
    if console is None:
        console = Console()
    message = _clean_display_content(str(message))
    
    console.print(Panel.fit(Text(message, style="bold red"), title="Error", border_style="red"))
    error_logs.append(message)

def display_generating(content: str = "", start_time: Optional[float] = None):
    if not content or not str(content).strip():
        logging.debug("Empty content in display_generating, returning early")
        return None
    
    elapsed_str = ""
    if start_time is not None:
        elapsed = time.time() - start_time
        elapsed_str = f" {elapsed:.1f}s"
    
    content = _clean_display_content(str(content))
    
    return Panel(Markdown(content), title=f"Generating...{elapsed_str}", border_style="green")

# Async versions with 'a' prefix
async def adisplay_interaction(message, response, markdown=True, generation_time=None, console=None, agent_name=None, agent_role=None, agent_tools=None, task_name=None, task_description=None, task_id=None):
    """Async version of display_interaction."""
    if console is None:
        console = Console()
    
    if isinstance(message, list):
        text_content = next((item["text"] for item in message if item["type"] == "text"), "")
        message = text_content

    message = _clean_display_content(str(message))
    response = _clean_display_content(str(response))

    # Execute callbacks
    await execute_callback(
        'interaction',
        message=message,
        response=response,
        markdown=markdown,
        generation_time=generation_time,
        agent_name=agent_name,
        agent_role=agent_role,
        agent_tools=agent_tools,
        task_name=task_name,
        task_description=task_description,
        task_id=task_id
    )

    # Rest of the display logic...
    if generation_time:
        console.print(Text(f"Response generated in {generation_time:.1f}s", style="dim"))

    if markdown:
        console.print(Panel.fit(Markdown(message), title="Task", border_style="cyan"))
        console.print(Panel.fit(Markdown(response), title="Response", border_style="cyan"))
    else:
        console.print(Panel.fit(Text(message, style="bold green"), title="Task", border_style="cyan"))
        console.print(Panel.fit(Text(response, style="bold blue"), title="Response", border_style="cyan"))

async def adisplay_self_reflection(message: str, console=None):
    """Async version of display_self_reflection."""
    if not message or not message.strip():
        return
    if console is None:
        console = Console()
    message = _clean_display_content(str(message))
    
    if 'self_reflection' in async_display_callbacks:
        await async_display_callbacks['self_reflection'](message=message)
    
    console.print(Panel.fit(Text(message, style="bold yellow"), title="Self Reflection", border_style="magenta"))

async def adisplay_instruction(message: str, console=None, agent_name: str = None, agent_role: str = None, agent_tools: List[str] = None):
    """Async version of display_instruction."""
    if not message or not message.strip():
        return
    if console is None:
        console = Console()
    message = _clean_display_content(str(message))
    
    if 'instruction' in async_display_callbacks:
        await async_display_callbacks['instruction'](message=message)
    
    # Display agent info if available
    if agent_name:
        agent_info = f"[bold #FF9B9B]👤 Agent:[/] [#FFE5E5]{agent_name}[/]"
        if agent_role:
            agent_info += f"\n[bold #B4B4B3]Role:[/] [#FFE5E5]{agent_role}[/]"
        if agent_tools:
            tools_str = ", ".join(f"[italic #B4D4FF]{tool}[/]" for tool in agent_tools)
            agent_info += f"\n[bold #86A789]Tools:[/] {tools_str}"
        console.print(Panel(agent_info, border_style="#D2E3C8", title="[bold]Agent Info[/]", title_align="left", padding=(1, 2)))
    
    # Only print if log level is DEBUG
    if logging.getLogger().getEffectiveLevel() == logging.DEBUG:
        console.print(Panel.fit(Text(message, style="bold blue"), title="Instruction", border_style="cyan"))

async def adisplay_tool_call(message: str, console=None):
    """Async version of display_tool_call."""
    logging.debug(f"adisplay_tool_call called with message: {repr(message)}")
    if not message or not message.strip():
        logging.debug("Empty message in adisplay_tool_call, returning early")
        return
    if console is None:
        console = Console()
    message = _clean_display_content(str(message))
    logging.debug(f"Cleaned message in adisplay_tool_call: {repr(message)}")
    
    if 'tool_call' in async_display_callbacks:
        await async_display_callbacks['tool_call'](message=message)
    
    console.print(Panel.fit(Text(message, style="bold cyan"), title="Tool Call", border_style="green"))

async def adisplay_error(message: str, console=None):
    """Async version of display_error."""
    if not message or not message.strip():
        return
    if console is None:
        console = Console()
    message = _clean_display_content(str(message))
    
    if 'error' in async_display_callbacks:
        await async_display_callbacks['error'](message=message)
    
    console.print(Panel.fit(Text(message, style="bold red"), title="Error", border_style="red"))
    error_logs.append(message)

async def adisplay_generating(content: str = "", start_time: Optional[float] = None):
    """Async version of display_generating."""
    if not content or not str(content).strip():
        logging.debug("Empty content in adisplay_generating, returning early")
        return None
    
    elapsed_str = ""
    if start_time is not None:
        elapsed = time.time() - start_time
        elapsed_str = f" {elapsed:.1f}s"
    
    content = _clean_display_content(str(content))
    
    if 'generating' in async_display_callbacks:
        await async_display_callbacks['generating'](
            content=content,
            elapsed_time=elapsed_str.strip() if elapsed_str else None
        )
    
    return Panel(Markdown(content), title=f"Generating...{elapsed_str}", border_style="green")

def clean_triple_backticks(text: str) -> str:
    """Remove triple backticks and surrounding json fences from a string."""
    cleaned = text.strip()
    if cleaned.startswith("```json"):
        cleaned = cleaned[len("```json"):].strip()
    if cleaned.startswith("```"):
        cleaned = cleaned[len("```"):].strip()
    if cleaned.endswith("```"):
        cleaned = cleaned[:-3].strip()
    return cleaned

class ReflectionOutput(BaseModel):
    reflection: str
    satisfactory: Literal["yes", "no"]


class TaskOutput(BaseModel):
    model_config = ConfigDict(arbitrary_types_allowed=True)
    description: str
    summary: Optional[str] = None
    raw: str
    pydantic: Optional[BaseModel] = None
    json_dict: Optional[Dict[str, Any]] = None
    agent: str
    output_format: Literal["RAW", "JSON", "Pydantic"] = "RAW"

    def json(self) -> Optional[str]:
        if self.output_format == "JSON" and self.json_dict:
            return json.dumps(self.json_dict)
        return None

    def to_dict(self) -> dict:
        output_dict = {}
        if self.json_dict:
            output_dict.update(self.json_dict)
        if self.pydantic:
            output_dict.update(self.pydantic.model_dump())
        return output_dict

    def __str__(self):
        if self.pydantic:
            return str(self.pydantic)
        elif self.json_dict:
            return json.dumps(self.json_dict)
        else:
            return self.raw <|MERGE_RESOLUTION|>--- conflicted
+++ resolved
@@ -126,7 +126,7 @@
     message = _clean_display_content(str(message))
     response = _clean_display_content(str(response))
 
-<<<<<<< HEAD
+
     # Execute synchronous callback if registered
     if 'interaction' in sync_display_callbacks:
         sync_display_callbacks['interaction'](
@@ -141,9 +141,6 @@
             task_description=task_description,
             task_id=task_id
         )
-
-=======
->>>>>>> 32794cdd
     # Rest of the display logic...
     if generation_time:
         console.print(Text(f"Response generated in {generation_time:.1f}s", style="dim"))
