--- conflicted
+++ resolved
@@ -3,13 +3,8 @@
   
     desc "AI tools for various AI applications"
     homepage "https://github.com/MervinPraison/PraisonAI"
-<<<<<<< HEAD
-    url "https://github.com/MervinPraison/PraisonAI/archive/refs/tags/v2.2.26.tar.gz"
-    sha256 `curl -sL https://github.com/MervinPraison/PraisonAI/archive/refs/tags/v2.2.26.tar.gz | shasum -a 256`.split.first
-=======
     url "https://github.com/MervinPraison/PraisonAI/archive/refs/tags/v2.2.28.tar.gz"
     sha256 `curl -sL https://github.com/MervinPraison/PraisonAI/archive/refs/tags/v2.2.28.tar.gz | shasum -a 256`.split.first
->>>>>>> ec18d4af
     license "MIT"
   
     depends_on "python@3.11"
